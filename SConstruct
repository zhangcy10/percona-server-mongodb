--- conflicted
+++ resolved
@@ -191,15 +191,14 @@
     type='choice',
 )
 
-<<<<<<< HEAD
-add_option('audit',
-    help='Enable auditing',
-    nargs=0,
-=======
 add_option('PerconaFT',
            help='Enable PerconaFT',
            nargs=0,
->>>>>>> 013ef098
+)
+
+add_option('audit',
+    help='Enable auditing',
+    nargs=0,
 )
 
 js_engine_choices = ['mozjs', 'none']
