// heap_record_store_btree.cpp

/**
 *    Copyright (C) 2014 MongoDB Inc.
 *
 *    This program is free software: you can redistribute it and/or  modify
 *    it under the terms of the GNU Affero General Public License, version 3,
 *    as published by the Free Software Foundation.
 *
 *
 *    This program is distributed in the hope that it will be useful,
 *    but WITHOUT ANY WARRANTY; without even the implied warranty of
 *    MERCHANTABILITY or FITNESS FOR A PARTICULAR PURPOSE.  See the
 *    GNU Affero General Public License for more details.
 *
 *    You should have received a copy of the GNU Affero General Public License
 *    along with this program.  If not, see <http://www.gnu.org/licenses/>.
 *
 *    As a special exception, the copyright holders give permission to link the
 *    code of portions of this program with the OpenSSL library under certain
 *    conditions as described in each individual source file and distribute
 *    linked combinations including the program with the OpenSSL library. You
 *    must comply with the GNU Affero General Public License in all respects for
 *    all of the code used other than as permitted herein. If you modify file(s)
 *    with this exception, you may extend this exception to your version of the
 *    file(s), but you are not obligated to do so. If you do not wish to do so,
 *    delete this exception statement from your version. If you delete this
 *    exception statement from all source files in the program, then also delete
 *    it in the license file.
 */

#define MONGO_LOG_DEFAULT_COMPONENT ::mongo::logger::LogComponent::kStorage

#include "mongo/db/storage/mmap_v1/heap_record_store_btree.h"

#include "mongo/base/checked_cast.h"
#include "mongo/db/operation_context.h"
#include "mongo/util/log.h"
#include "mongo/util/mongoutils/str.h"

namespace mongo {

<<<<<<< HEAD
    RecordData HeapRecordStoreBtree::dataFor(OperationContext* txn, const RecordId& loc) const {
        Records::const_iterator it = _records.find(loc);
        invariant(it != _records.end());
        const Record& rec = it->second;

        return RecordData(rec.data.get(), rec.dataSize);
    }

    bool HeapRecordStoreBtree::findRecord(OperationContext* txn,
                                          const RecordId& loc, RecordData* out, bool skipPessimisticLocking) const {
        Records::const_iterator it = _records.find(loc);
        if ( it == _records.end() )
            return false;
        const Record& rec = it->second;
        *out = RecordData(rec.data.get(), rec.dataSize);
        return true;
    }

    void HeapRecordStoreBtree::deleteRecord(OperationContext* txn, const RecordId& loc) {
        invariant(_records.erase(loc) == 1);
    }

    StatusWith<RecordId> HeapRecordStoreBtree::insertRecord(OperationContext* txn,
                                                           const char* data,
                                                           int len,
                                                           bool enforceQuota) {
        Record rec(len);
        memcpy(rec.data.get(), data, len);

        const RecordId loc = allocateLoc();
        _records[loc] = rec;

        HeapRecordStoreBtreeRecoveryUnit::notifyInsert( txn, this, loc );

        return StatusWith<RecordId>(loc);
=======
RecordData HeapRecordStoreBtree::dataFor(OperationContext* txn, const RecordId& loc) const {
    Records::const_iterator it = _records.find(loc);
    invariant(it != _records.end());
    const MmapV1RecordHeader& rec = it->second;

    return RecordData(rec.data.get(), rec.dataSize);
}

bool HeapRecordStoreBtree::findRecord(OperationContext* txn,
                                      const RecordId& loc,
                                      RecordData* out) const {
    Records::const_iterator it = _records.find(loc);
    if (it == _records.end())
        return false;
    const MmapV1RecordHeader& rec = it->second;
    *out = RecordData(rec.data.get(), rec.dataSize);
    return true;
}

void HeapRecordStoreBtree::deleteRecord(OperationContext* txn, const RecordId& loc) {
    invariant(_records.erase(loc) == 1);
}

StatusWith<RecordId> HeapRecordStoreBtree::insertRecord(OperationContext* txn,
                                                        const char* data,
                                                        int len,
                                                        bool enforceQuota) {
    MmapV1RecordHeader rec(len);
    memcpy(rec.data.get(), data, len);

    const RecordId loc = allocateLoc();
    _records[loc] = rec;

    HeapRecordStoreBtreeRecoveryUnit::notifyInsert(txn, this, loc);

    return StatusWith<RecordId>(loc);
}

StatusWith<RecordId> HeapRecordStoreBtree::insertRecord(OperationContext* txn,
                                                        const DocWriter* doc,
                                                        bool enforceQuota) {
    MmapV1RecordHeader rec(doc->documentSize());
    doc->writeDocument(rec.data.get());

    const RecordId loc = allocateLoc();
    _records[loc] = rec;

    HeapRecordStoreBtreeRecoveryUnit::notifyInsert(txn, this, loc);

    return StatusWith<RecordId>(loc);
}

RecordId HeapRecordStoreBtree::allocateLoc() {
    const int64_t id = _nextId++;
    // This is a hack, but both the high and low order bits of RecordId offset must be 0, and the
    // file must fit in 23 bits. This gives us a total of 30 + 23 == 53 bits.
    invariant(id < (1LL << 53));
    RecordId dl(int(id >> 30), int((id << 1) & ~(1 << 31)));
    invariant((dl.repr() & 0x1) == 0);
    return dl;
}

Status HeapRecordStoreBtree::touch(OperationContext* txn, BSONObjBuilder* output) const {
    // not currently called from the tests, but called from btree_logic.h
    return Status::OK();
}

// ---------------------------

void HeapRecordStoreBtreeRecoveryUnit::commitUnitOfWork() {
    _insertions.clear();
    _mods.clear();
}

void HeapRecordStoreBtreeRecoveryUnit::abortUnitOfWork() {
    // reverse in case we write same area twice
    for (size_t i = _mods.size(); i > 0; i--) {
        ModEntry& e = _mods[i - 1];
        memcpy(e.data, e.old.get(), e.len);
>>>>>>> c57e8885
    }

    invariant(_insertions.size() == 0);  // todo
}

void* HeapRecordStoreBtreeRecoveryUnit::writingPtr(void* data, size_t len) {
    ModEntry e = {data, len, boost::shared_array<char>(new char[len])};
    memcpy(e.old.get(), data, len);
    _mods.push_back(e);
    return data;
}

void HeapRecordStoreBtreeRecoveryUnit::notifyInsert(HeapRecordStoreBtree* rs, const RecordId& loc) {
    InsertEntry e = {rs, loc};
    _insertions.push_back(e);
}

void HeapRecordStoreBtreeRecoveryUnit::notifyInsert(OperationContext* ctx,
                                                    HeapRecordStoreBtree* rs,
                                                    const RecordId& loc) {
    if (!ctx)
        return;

    // This dynamic_cast has semantics, should change ideally.
    HeapRecordStoreBtreeRecoveryUnit* ru =
        dynamic_cast<HeapRecordStoreBtreeRecoveryUnit*>(ctx->recoveryUnit());

    if (!ru)
        return;

    ru->notifyInsert(rs, loc);
}


}  // namespace mongo<|MERGE_RESOLUTION|>--- conflicted
+++ resolved
@@ -40,43 +40,6 @@
 
 namespace mongo {
 
-<<<<<<< HEAD
-    RecordData HeapRecordStoreBtree::dataFor(OperationContext* txn, const RecordId& loc) const {
-        Records::const_iterator it = _records.find(loc);
-        invariant(it != _records.end());
-        const Record& rec = it->second;
-
-        return RecordData(rec.data.get(), rec.dataSize);
-    }
-
-    bool HeapRecordStoreBtree::findRecord(OperationContext* txn,
-                                          const RecordId& loc, RecordData* out, bool skipPessimisticLocking) const {
-        Records::const_iterator it = _records.find(loc);
-        if ( it == _records.end() )
-            return false;
-        const Record& rec = it->second;
-        *out = RecordData(rec.data.get(), rec.dataSize);
-        return true;
-    }
-
-    void HeapRecordStoreBtree::deleteRecord(OperationContext* txn, const RecordId& loc) {
-        invariant(_records.erase(loc) == 1);
-    }
-
-    StatusWith<RecordId> HeapRecordStoreBtree::insertRecord(OperationContext* txn,
-                                                           const char* data,
-                                                           int len,
-                                                           bool enforceQuota) {
-        Record rec(len);
-        memcpy(rec.data.get(), data, len);
-
-        const RecordId loc = allocateLoc();
-        _records[loc] = rec;
-
-        HeapRecordStoreBtreeRecoveryUnit::notifyInsert( txn, this, loc );
-
-        return StatusWith<RecordId>(loc);
-=======
 RecordData HeapRecordStoreBtree::dataFor(OperationContext* txn, const RecordId& loc) const {
     Records::const_iterator it = _records.find(loc);
     invariant(it != _records.end());
@@ -87,7 +50,7 @@
 
 bool HeapRecordStoreBtree::findRecord(OperationContext* txn,
                                       const RecordId& loc,
-                                      RecordData* out) const {
+                                      RecordData* out, bool skipPessimisticLocking) const {
     Records::const_iterator it = _records.find(loc);
     if (it == _records.end())
         return false;
@@ -156,7 +119,6 @@
     for (size_t i = _mods.size(); i > 0; i--) {
         ModEntry& e = _mods[i - 1];
         memcpy(e.data, e.old.get(), e.len);
->>>>>>> c57e8885
     }
 
     invariant(_insertions.size() == 0);  // todo
