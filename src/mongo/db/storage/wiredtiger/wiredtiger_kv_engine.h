// wiredtiger_kv_engine.h

/**
 *    Copyright (C) 2014 MongoDB Inc.
 *
 *    This program is free software: you can redistribute it and/or  modify
 *    it under the terms of the GNU Affero General Public License, version 3,
 *    as published by the Free Software Foundation.
 *
 *
 *    This program is distributed in the hope that it will be useful,
 *    but WITHOUT ANY WARRANTY; without even the implied warranty of
 *    MERCHANTABILITY or FITNESS FOR A PARTICULAR PURPOSE.  See the
 *    GNU Affero General Public License for more details.
 *
 *    You should have received a copy of the GNU Affero General Public License
 *    along with this program.  If not, see <http://www.gnu.org/licenses/>.
 *
 *    As a special exception, the copyright holders give permission to link the
 *    code of portions of this program with the OpenSSL library under certain
 *    conditions as described in each individual source file and distribute
 *    linked combinations including the program with the OpenSSL library. You
 *    must comply with the GNU Affero General Public License in all respects for
 *    all of the code used other than as permitted herein. If you modify file(s)
 *    with this exception, you may extend this exception to your version of the
 *    file(s), but you are not obligated to do so. If you do not wish to do so,
 *    delete this exception statement from your version. If you delete this
 *    exception statement from all source files in the program, then also delete
 *    it in the license file.
 */

#pragma once

#include <set>
#include <string>

#include <wiredtiger.h>

#include "mongo/bson/ordering.h"
#include "mongo/db/storage/kv/kv_engine.h"
#include "mongo/db/storage/wiredtiger/wiredtiger_session_cache.h"
#include "mongo/stdx/mutex.h"
#include "mongo/util/elapsed_tracker.h"

namespace mongo {

class JournalListener;
class WiredTigerSessionCache;
class WiredTigerSizeStorer;

class WiredTigerKVEngine final : public KVEngine {
public:
    WiredTigerKVEngine(const std::string& canonicalName,
                       const std::string& path,
                       const std::string& extraOpenOptions,
                       size_t cacheSizeGB,
                       bool durable,
                       bool ephemeral,
                       bool repair,
<<<<<<< HEAD
                       bool cacheInMB = false);
=======
                       bool readOnly);

>>>>>>> 1eedf75b
    virtual ~WiredTigerKVEngine();

    void setRecordStoreExtraOptions(const std::string& options);
    void setSortedDataInterfaceExtraOptions(const std::string& options);

    virtual bool supportsDocLocking() const;

    virtual bool supportsDirectoryPerDB() const;

    virtual bool isDurable() const {
        return _durable;
    }

    virtual bool isEphemeral() const {
        return _ephemeral;
    }

    virtual RecoveryUnit* newRecoveryUnit();

    virtual Status createRecordStore(OperationContext* opCtx,
                                     StringData ns,
                                     StringData ident,
                                     const CollectionOptions& options);

    virtual RecordStore* getRecordStore(OperationContext* opCtx,
                                        StringData ns,
                                        StringData ident,
                                        const CollectionOptions& options);

    virtual Status createSortedDataInterface(OperationContext* opCtx,
                                             StringData ident,
                                             const IndexDescriptor* desc);

    virtual SortedDataInterface* getSortedDataInterface(OperationContext* opCtx,
                                                        StringData ident,
                                                        const IndexDescriptor* desc);

    virtual Status dropIdent(OperationContext* opCtx, StringData ident);

    virtual Status okToRename(OperationContext* opCtx,
                              StringData fromNS,
                              StringData toNS,
                              StringData ident,
                              const RecordStore* originalRecordStore) const;

    virtual int flushAllFiles(bool sync);

    virtual Status beginBackup(OperationContext* txn);

    virtual void endBackup(OperationContext* txn);

    virtual Status hotBackup(const std::string& path);

    virtual int64_t getIdentSize(OperationContext* opCtx, StringData ident);

    virtual Status repairIdent(OperationContext* opCtx, StringData ident);

    virtual bool hasIdent(OperationContext* opCtx, StringData ident) const;

    std::vector<std::string> getAllIdents(OperationContext* opCtx) const;

    virtual void cleanShutdown();

    SnapshotManager* getSnapshotManager() const final {
        return &_sessionCache->snapshotManager();
    }

    void setJournalListener(JournalListener* jl) final;

    // wiredtiger specific
    // Calls WT_CONNECTION::reconfigure on the underlying WT_CONNECTION
    // held by this class
    int reconfigure(const char* str);

    WT_CONNECTION* getConnection() {
        return _conn;
    }
    void dropAllQueued();
    bool haveDropsQueued() const;

    void syncSizeInfo(bool sync) const;

    std::string getCanonicalName() const {
        return _canonicalName;
    }

    /**
     * Initializes a background job to remove excess documents in the oplog collections.
     * This applies to the capped collections in the local.oplog.* namespaces (specifically
     * local.oplog.rs for replica sets and local.oplog.$main for master/slave replication).
     * Returns true if a background job is running for the namespace.
     */
    static bool initRsOplogBackgroundThread(StringData ns);

    static void appendGlobalStats(BSONObjBuilder& b);

private:
    class WiredTigerJournalFlusher;

    Status _salvageIfNeeded(const char* uri);
    void _checkIdentPath(StringData ident);

    bool _hasUri(WT_SESSION* session, const std::string& uri) const;

    std::string _uri(StringData ident) const;
    bool _drop(StringData ident);

    WT_CONNECTION* _conn;
    WT_EVENT_HANDLER _eventHandler;
    std::unique_ptr<WiredTigerSessionCache> _sessionCache;
    std::string _canonicalName;
    std::string _path;

    std::unique_ptr<WiredTigerSizeStorer> _sizeStorer;
    std::string _sizeStorerUri;
    mutable ElapsedTracker _sizeStorerSyncTracker;

    bool _durable;
    bool _ephemeral;
    bool _readOnly;
    std::unique_ptr<WiredTigerJournalFlusher> _journalFlusher;  // Depends on _sizeStorer

    std::string _rsOptions;
    std::string _indexOptions;

    mutable stdx::mutex _identToDropMutex;
    std::set<std::string> _identToDrop;

    mutable Date_t _previousCheckedDropsQueued;

    std::unique_ptr<WiredTigerSession> _backupSession;
};
}<|MERGE_RESOLUTION|>--- conflicted
+++ resolved
@@ -57,12 +57,9 @@
                        bool durable,
                        bool ephemeral,
                        bool repair,
-<<<<<<< HEAD
+                       bool readOnly,
                        bool cacheInMB = false);
-=======
-                       bool readOnly);
 
->>>>>>> 1eedf75b
     virtual ~WiredTigerKVEngine();
 
     void setRecordStoreExtraOptions(const std::string& options);
