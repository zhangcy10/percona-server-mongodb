// wiredtiger_kv_engine.cpp


/**
 *    Copyright (C) 2018-present MongoDB, Inc.
 *
 *    This program is free software: you can redistribute it and/or modify
 *    it under the terms of the Server Side Public License, version 1,
 *    as published by MongoDB, Inc.
 *
 *    This program is distributed in the hope that it will be useful,
 *    but WITHOUT ANY WARRANTY; without even the implied warranty of
 *    MERCHANTABILITY or FITNESS FOR A PARTICULAR PURPOSE.  See the
 *    Server Side Public License for more details.
 *
 *    You should have received a copy of the Server Side Public License
 *    along with this program. If not, see
 *    <http://www.mongodb.com/licensing/server-side-public-license>.
 *
 *    As a special exception, the copyright holders give permission to link the
 *    code of portions of this program with the OpenSSL library under certain
 *    conditions as described in each individual source file and distribute
 *    linked combinations including the program with the OpenSSL library. You
 *    must comply with the Server Side Public License in all respects for
 *    all of the code used other than as permitted herein. If you modify file(s)
 *    with this exception, you may extend this exception to your version of the
 *    file(s), but you are not obligated to do so. If you do not wish to do so,
 *    delete this exception statement from your version. If you delete this
 *    exception statement from all source files in the program, then also delete
 *    it in the license file.
 */

#define MONGO_LOG_DEFAULT_COMPONENT ::mongo::logger::LogComponent::kStorage
#define LOG_FOR_RECOVERY(level) \
    MONGO_LOG_COMPONENT(level, ::mongo::logger::LogComponent::kStorageRecovery)
#define LOG_FOR_ROLLBACK(level) \
    MONGO_LOG_COMPONENT(level, ::mongo::logger::LogComponent::kReplicationRollback)

#include "mongo/platform/basic.h"

#ifdef _WIN32
#define NVALGRIND
#endif

#include <memory>
#include <regex>

#include "mongo/db/storage/wiredtiger/wiredtiger_kv_engine.h"

#include <boost/filesystem.hpp>
#include <boost/filesystem/operations.hpp>
#include <boost/filesystem/path.hpp>
#include <boost/system/error_code.hpp>
#include <valgrind/valgrind.h>

#include "mongo/base/error_codes.h"
#include "mongo/bson/bsonobjbuilder.h"
#include "mongo/db/bson/dotted_path_support.h"
#include "mongo/db/catalog/collection.h"
#include "mongo/db/catalog/collection_catalog_entry.h"
#include "mongo/db/client.h"
#include "mongo/db/commands/server_status_metric.h"
#include "mongo/db/concurrency/locker.h"
#include "mongo/db/concurrency/write_conflict_exception.h"
#include "mongo/db/encryption/encryption_options.h"
#include "mongo/db/global_settings.h"
#include "mongo/db/index/index_descriptor.h"
#include "mongo/db/repl/repl_settings.h"
#include "mongo/db/repl/replication_coordinator.h"
#include "mongo/db/server_options.h"
#include "mongo/db/server_parameters.h"
#include "mongo/db/service_context.h"
#include "mongo/db/storage/journal_listener.h"
#include "mongo/db/storage/storage_file_util.h"
#include "mongo/db/storage/storage_options.h"
#include "mongo/db/storage/storage_repair_observer.h"
#include "mongo/db/storage/wiredtiger/wiredtiger_customization_hooks.h"
#include "mongo/db/storage/wiredtiger/wiredtiger_encryption_hooks.h"
#include "mongo/db/storage/wiredtiger/wiredtiger_extensions.h"
#include "mongo/db/storage/wiredtiger/wiredtiger_global_options.h"
#include "mongo/db/storage/wiredtiger/wiredtiger_index.h"
#include "mongo/db/storage/wiredtiger/wiredtiger_record_store.h"
#include "mongo/db/storage/wiredtiger/wiredtiger_recovery_unit.h"
#include "mongo/db/storage/wiredtiger/wiredtiger_session_cache.h"
#include "mongo/db/storage/wiredtiger/wiredtiger_size_storer.h"
#include "mongo/platform/atomic_word.h"
#include "mongo/stdx/memory.h"
#include "mongo/util/background.h"
#include "mongo/util/concurrency/idle_thread_block.h"
#include "mongo/util/concurrency/ticketholder.h"
#include "mongo/util/exit.h"
#include "mongo/util/log.h"
#include "mongo/util/processinfo.h"
#include "mongo/util/scopeguard.h"
#include "mongo/util/time_support.h"

#if !defined(__has_feature)
#define __has_feature(x) 0
#endif

namespace mongo {

<<<<<<< HEAD

=======
// Close idle wiredtiger sessions in the session cache after this many seconds.
// The default is 5 mins. Have a shorter default in the debug build to aid testing.
MONGO_EXPORT_SERVER_PARAMETER(wiredTigerSessionCloseIdleTimeSecs,
                              std::int32_t,
                              kDebugBuild ? 5 : 300)
    ->withValidator([](const auto& potentialNewValue) {
        if (potentialNewValue < 0) {
            return Status(ErrorCodes::BadValue,
                          "wiredTigerSessionCloseIdleTimeSecs must be greater than or equal to 0s");
        }
        return Status::OK();
    });
>>>>>>> caa42a1f

bool WiredTigerFileVersion::shouldDowngrade(bool readOnly,
                                            bool repairMode,
                                            bool hasRecoveryTimestamp) {
    if (readOnly) {
        // A read-only state must not have upgraded. Nor could it downgrade.
        return false;
    }

    const auto replCoord = repl::ReplicationCoordinator::get(getGlobalServiceContext());
    const auto memberState = replCoord->getMemberState();
    if (memberState.arbiter()) {
        return true;
    }

    if (!serverGlobalParams.featureCompatibility.isVersionInitialized()) {
        // If the FCV document hasn't been read, trust the WT log file version. MongoD will
        // downgrade to the same log version it discovered on startup. If the previous instance of
        // MongoD was running with `--nojournal`, the log version cannot be determined and
        // `_startupVersion` is considered to be 4.0.
        return _startupVersion == StartupVersion::IS_36 || _startupVersion == StartupVersion::IS_34;
    }

    if (serverGlobalParams.featureCompatibility.getVersion() !=
        ServerGlobalParams::FeatureCompatibility::Version::kFullyDowngradedTo36) {
        // Only consider downgrading when FCV is set to 3.6
        return false;
    }

    if (getGlobalReplSettings().usingReplSets()) {
        // If this process is run with `--replSet`, it must have run any startup replication
        // recovery and downgrading at this point is safe.
        return true;
    }

    if (hasRecoveryTimestamp) {
        // If we're not running with `--replSet`, don't allow downgrades if the node needed to run
        // replication recovery. Having a recovery timestamp implies recovery must be run, but it
        // was not.
        return false;
    }

    // If there is no `recoveryTimestamp`, then the data should be consistent with the top of
    // oplog and downgrading can proceed. This is expected for standalone datasets that use FCV.
    return true;
}

std::string WiredTigerFileVersion::getDowngradeString() {
    if (!serverGlobalParams.featureCompatibility.isVersionInitialized()) {
        invariant(_startupVersion != StartupVersion::IS_40);

        switch (_startupVersion) {
            case StartupVersion::IS_34:
                return "compatibility=(release=2.9)";
            case StartupVersion::IS_36:
                return "compatibility=(release=3.0)";
            default:
                MONGO_UNREACHABLE;
        }
    }

    return "compatibility=(release=3.0)";
}

using std::set;
using std::string;

namespace dps = ::mongo::dotted_path_support;

const int WiredTigerKVEngine::kDefaultJournalDelayMillis = 100;

class WiredTigerKVEngine::WiredTigerSessionSweeper : public BackgroundJob {
public:
    explicit WiredTigerSessionSweeper(WiredTigerSessionCache* sessionCache)
        : BackgroundJob(false /* deleteSelf */), _sessionCache(sessionCache) {}

    virtual string name() const {
        return "WTIdleSessionSweeper";
    }

    virtual void run() {
        Client::initThread(name().c_str());
        ON_BLOCK_EXIT([] { Client::destroy(); });

        LOG(1) << "starting " << name() << " thread";

        while (!_shuttingDown.load()) {
            {
                stdx::unique_lock<stdx::mutex> lock(_mutex);
                MONGO_IDLE_THREAD_BLOCK;
                // Check every 10 seconds or sooner in the debug builds
                _condvar.wait_for(lock, stdx::chrono::seconds(kDebugBuild ? 1 : 10));
            }

            _sessionCache->closeExpiredIdleSessions(wiredTigerSessionCloseIdleTimeSecs.load() *
                                                    1000);
        }
        LOG(1) << "stopping " << name() << " thread";
    }

    void shutdown() {
        _shuttingDown.store(true);
        {
            stdx::unique_lock<stdx::mutex> lock(_mutex);
            // Wake up the session sweeper thread early, we do not want the shutdown
            // to wait for us too long.
            _condvar.notify_one();
        }
        wait();
    }

private:
    WiredTigerSessionCache* _sessionCache;
    AtomicBool _shuttingDown{false};

    stdx::mutex _mutex;  // protects _condvar
    // The session sweeper thread idles on this condition variable for a particular time duration
    // between cleaning up expired sessions. It can be triggered early to expediate shutdown.
    stdx::condition_variable _condvar;
};

class WiredTigerKVEngine::WiredTigerJournalFlusher : public BackgroundJob {
public:
    explicit WiredTigerJournalFlusher(WiredTigerSessionCache* sessionCache)
        : BackgroundJob(false /* deleteSelf */), _sessionCache(sessionCache) {}

    virtual string name() const {
        return "WTJournalFlusher";
    }

    virtual void run() {
        Client::initThread(name().c_str());
        ON_BLOCK_EXIT([] { Client::destroy(); });

        LOG(1) << "starting " << name() << " thread";

        while (!_shuttingDown.load()) {
            try {
                const bool forceCheckpoint = false;
                const bool stableCheckpoint = false;
                _sessionCache->waitUntilDurable(forceCheckpoint, stableCheckpoint);
            } catch (const AssertionException& e) {
                invariant(e.code() == ErrorCodes::ShutdownInProgress);
            }

            int ms = storageGlobalParams.journalCommitIntervalMs.load();
            if (!ms) {
                ms = kDefaultJournalDelayMillis;
            }

            MONGO_IDLE_THREAD_BLOCK;
            sleepmillis(ms);
        }
        LOG(1) << "stopping " << name() << " thread";
    }

    void shutdown() {
        _shuttingDown.store(true);
        wait();
    }

private:
    WiredTigerSessionCache* _sessionCache;
    AtomicBool _shuttingDown{false};
};

class WiredTigerKVEngine::WiredTigerCheckpointThread : public BackgroundJob {
public:
    explicit WiredTigerCheckpointThread(WiredTigerSessionCache* sessionCache)
        : BackgroundJob(false /* deleteSelf */),
          _sessionCache(sessionCache),
          _stableTimestamp(0),
          _initialDataTimestamp(0) {}

    virtual string name() const {
        return "WTCheckpointThread";
    }

    virtual void run() {
        Client::initThread(name().c_str());
        ON_BLOCK_EXIT([] { Client::destroy(); });

        LOG(1) << "starting " << name() << " thread";

        while (!_shuttingDown.load()) {
            {
                stdx::unique_lock<stdx::mutex> lock(_mutex);
                MONGO_IDLE_THREAD_BLOCK;
                _condvar.wait_for(lock,
                                  stdx::chrono::seconds(static_cast<std::int64_t>(
                                      wiredTigerGlobalOptions.checkpointDelaySecs)));
            }

            const Timestamp stableTimestamp(_stableTimestamp.load());
            const Timestamp initialDataTimestamp(_initialDataTimestamp.load());
            try {
                // Three cases:
                //
                // First, initialDataTimestamp is Timestamp(0, 1) -> Take full checkpoint. This is
                // when there is no consistent view of the data (i.e: during initial sync).
                //
                // Second, enableMajorityReadConcern is false. In this case, we are not tracking a
                // stable timestamp. Take a full checkpoint.
                //
                // Third, stableTimestamp < initialDataTimestamp: Skip checkpoints. The data on disk
                // is prone to being rolled back. Hold off on checkpoints.  Hope that the stable
                // timestamp surpasses the data on disk, allowing storage to persist newer copies to
                // disk.
                //
                // Fourth, stableTimestamp >= initialDataTimestamp: Take stable checkpoint. Steady
                // state case.
                if (initialDataTimestamp.asULL() <= 1) {
                    UniqueWiredTigerSession session = _sessionCache->getSession();
                    WT_SESSION* s = session->getSession();
                    invariantWTOK(s->checkpoint(s, "use_timestamp=false"));
                } else if (!serverGlobalParams.enableMajorityReadConcern) {
                    UniqueWiredTigerSession session = _sessionCache->getSession();
                    WT_SESSION* s = session->getSession();
                    invariantWTOK(s->checkpoint(s, "use_timestamp=false"));

                    // Ensure '_lastStableCheckpointTimestamp' is set such that oplog truncation may
                    // take place entirely based on the oplog size.
                    _lastStableCheckpointTimestamp.store(std::numeric_limits<uint64_t>::max());
                } else if (stableTimestamp < initialDataTimestamp) {
                    LOG_FOR_RECOVERY(2)
                        << "Stable timestamp is behind the initial data timestamp, skipping "
                           "a checkpoint. StableTimestamp: "
                        << stableTimestamp.toString()
                        << " InitialDataTimestamp: " << initialDataTimestamp.toString();
                } else {
                    LOG_FOR_RECOVERY(2) << "Performing stable checkpoint. StableTimestamp: "
                                        << stableTimestamp;

                    // This is the smallest possible value that WT will take a stable checkpoint
                    // at.
                    auto stableTimestamp = _stableTimestamp.load();

                    UniqueWiredTigerSession session = _sessionCache->getSession();
                    WT_SESSION* s = session->getSession();
                    invariantWTOK(s->checkpoint(s, "use_timestamp=true"));

                    // Publish the checkpoint time after the checkpoint becomes durable.
                    _lastStableCheckpointTimestamp.store(stableTimestamp);
                }
                // Do KeysDB checkpoint
                auto encryptionKeyDB = _sessionCache->getKVEngine()->getEncryptionKeyDB();
                if (encryptionKeyDB) {
                    std::unique_ptr<WiredTigerSession> sess = stdx::make_unique<WiredTigerSession>(encryptionKeyDB->getConnection());
                    WT_SESSION* s = sess->getSession();
                    invariantWTOK(s->checkpoint(s, "use_timestamp=false"));
                }
            } catch (const WriteConflictException&) {
                // Temporary: remove this after WT-3483
                warning() << "Checkpoint encountered a write conflict exception.";
            } catch (const AssertionException& exc) {
                invariant(ErrorCodes::isShutdownError(exc.code()), exc.what());
            }
        }
        LOG(1) << "stopping " << name() << " thread";
    }

    bool canRecoverToStableTimestamp() {
        static const std::uint64_t allowUnstableCheckpointsSentinel =
            static_cast<std::uint64_t>(Timestamp::kAllowUnstableCheckpointsSentinel.asULL());
        const std::uint64_t initialDataTimestamp = _initialDataTimestamp.load();
        // Illegal to be called when the dataset is incomplete.
        invariant(initialDataTimestamp > allowUnstableCheckpointsSentinel);
        return _stableTimestamp.load() >= initialDataTimestamp;
    }

    void setStableTimestamp(Timestamp stableTimestamp) {
        const auto prevStable = std::uint64_t(_stableTimestamp.swap(stableTimestamp.asULL()));
        if (_firstStableCheckpointTaken) {
            // Early return to avoid the following `_initialDataTimestamp.load` call.
            return;
        }

        const auto initialData = std::uint64_t(_initialDataTimestamp.load());
        if (prevStable < initialData && stableTimestamp.asULL() >= initialData) {
            _firstStableCheckpointTaken = true;

            log() << "Triggering the first stable checkpoint. Initial Data: "
                  << Timestamp(initialData) << " PrevStable: " << Timestamp(prevStable)
                  << " CurrStable: " << stableTimestamp;
            stdx::unique_lock<stdx::mutex> lock(_mutex);
            _condvar.notify_one();
        }
    }

    void setInitialDataTimestamp(Timestamp initialDataTimestamp) {
        LOG(2) << "Setting initial data timestamp. Value: " << initialDataTimestamp;
        _initialDataTimestamp.store(initialDataTimestamp.asULL());
    }

    std::uint64_t getInitialDataTimestamp() const {
        return _initialDataTimestamp.load();
    }

    std::uint64_t getStableTimestamp() const {
        return _stableTimestamp.load();
    }

    std::uint64_t getLastStableCheckpointTimestamp() const {
        return _lastStableCheckpointTimestamp.load();
    }

    void shutdown() {
        _shuttingDown.store(true);
        _condvar.notify_one();
        wait();
    }

private:
    WiredTigerSessionCache* _sessionCache;

    // _mutex/_condvar used to notify when _shuttingDown is flipped.
    stdx::mutex _mutex;
    stdx::condition_variable _condvar;
    AtomicBool _shuttingDown{false};

    AtomicWord<std::uint64_t> _stableTimestamp;
    AtomicWord<std::uint64_t> _initialDataTimestamp;
    bool _firstStableCheckpointTaken = false;
    AtomicWord<std::uint64_t> _lastStableCheckpointTimestamp;
};

namespace {

constexpr auto keydbDir = "key.db";

class TicketServerParameter : public ServerParameter {
    MONGO_DISALLOW_COPYING(TicketServerParameter);

public:
    TicketServerParameter(TicketHolder* holder, const std::string& name)
        : ServerParameter(ServerParameterSet::getGlobal(), name, true, true), _holder(holder) {}

    virtual void append(OperationContext* opCtx, BSONObjBuilder& b, const std::string& name) {
        b.append(name, _holder->outof());
    }

    virtual Status set(const BSONElement& newValueElement) {
        if (!newValueElement.isNumber())
            return Status(ErrorCodes::BadValue, str::stream() << name() << " has to be a number");
        return _set(newValueElement.numberInt());
    }

    virtual Status setFromString(const std::string& str) {
        int num = 0;
        Status status = parseNumberFromString(str, &num);
        if (!status.isOK())
            return status;
        return _set(num);
    }

    Status _set(int newNum) {
        if (newNum <= 0) {
            return Status(ErrorCodes::BadValue, str::stream() << name() << " has to be > 0");
        }

        return _holder->resize(newNum);
    }

private:
    TicketHolder* _holder;
};

TicketHolder openWriteTransaction(128);
TicketServerParameter openWriteTransactionParam(&openWriteTransaction,
                                                "wiredTigerConcurrentWriteTransactions");

TicketHolder openReadTransaction(128);
TicketServerParameter openReadTransactionParam(&openReadTransaction,
                                               "wiredTigerConcurrentReadTransactions");

stdx::function<bool(StringData)> initRsOplogBackgroundThreadCallback = [](StringData) -> bool {
    fassertFailed(40358);
};
}  // namespace

// Copy files and fill vectors for remove copied files and empty dirs
// Following files are excluded:
//   collection-*.wt
//   index-*.wt
//   collection/*.wt
//   index/*.wt
// Can throw standard exceptions
static void copy_keydb_files(const boost::filesystem::path& from,
                             const boost::filesystem::path& to,
                             std::vector<boost::filesystem::path>& emptyDirs,
                             std::vector<boost::filesystem::path>& copiedFiles,
                             bool* parent_empty = nullptr) {
    namespace fs = boost::filesystem;
    bool checkTo = true;
    bool empty = true;

    for(auto& p: fs::directory_iterator(from)) {
        if (fs::is_directory(p.status())) {
            copy_keydb_files(p.path(), to / p.path().filename(), emptyDirs, copiedFiles, &empty);
        } else {
            static std::regex rex{"/(collection|index)[-/][^/]+\\.wt$"};
            std::smatch sm;
            if (std::regex_search(p.path().string(), sm, rex)) {
                empty = false;
                if (parent_empty)
                    *parent_empty = false;
            } else {
                if (checkTo) {
                    checkTo = false;
                    if (!fs::exists(to))
                        fs::create_directories(to);
                }
                fs::copy_file(p.path(), to / p.path().filename(), fs::copy_option::none);
                copiedFiles.push_back(p.path());
            }
        }
    }

    if (empty)
        emptyDirs.push_back(from);
}

WiredTigerKVEngine::WiredTigerKVEngine(const std::string& canonicalName,
                                       const std::string& path,
                                       ClockSource* cs,
                                       const std::string& extraOpenOptions,
                                       size_t cacheSizeMB,
                                       bool durable,
                                       bool ephemeral,
                                       bool repair,
                                       bool readOnly)
    : _clockSource(cs),
      _oplogManager(stdx::make_unique<WiredTigerOplogManager>()),
      _canonicalName(canonicalName),
      _path(path),
      _sizeStorerSyncTracker(cs, 100000, Seconds(60)),
      _durable(durable),
      _ephemeral(ephemeral),
      _inRepairMode(repair),
      _readOnly(readOnly),
      _keepDataHistory(serverGlobalParams.enableMajorityReadConcern) {
    boost::filesystem::path journalPath = path;
    journalPath /= "journal";
    if (_durable) {
        if (!boost::filesystem::exists(journalPath)) {
            try {
                boost::filesystem::create_directory(journalPath);
            } catch (std::exception& e) {
                log() << "error creating journal dir " << journalPath.string() << ' ' << e.what();
                throw;
            }
        }
    }

    _previousCheckedDropsQueued = _clockSource->now();

    if (encryptionGlobalParams.enableEncryption) {
        namespace fs = boost::filesystem;
        fs::path keyDBPath = path;
        keyDBPath /= keydbDir;
        if (!fs::exists(keyDBPath)) {
            fs::path betaKeyDBPath = path;
            betaKeyDBPath /= "keydb";
            if (!fs::exists(betaKeyDBPath)) {
                try {
                    fs::create_directory(keyDBPath);
                } catch (std::exception& e) {
                    log() << "error creating KeyDB dir " << keyDBPath.string() << ' ' << e.what();
                    throw;
                }
            } else if (!storageGlobalParams.directoryperdb) {
                // --directoryperdb is not specified - just rename
                try {
                    fs::rename(betaKeyDBPath, keyDBPath);
                } catch (std::exception& e) {
                    log() << "error renaming KeyDB directory from " << betaKeyDBPath.string()
                          << " to " << keyDBPath.string() << ' ' << e.what();
                    throw;
                }
            } else {
                // --directoryperdb specified - there are chances betaKeyDBPath contains
                // user data from 'keydb' database
                // move everything except
                //   collection-*.wt
                //   index-*.wt
                //   collection/*.wt
                //   index/*.wt
                try {
                    std::vector<fs::path> emptyDirs;
                    std::vector<fs::path> copiedFiles;
                    copy_keydb_files(betaKeyDBPath, keyDBPath, emptyDirs, copiedFiles);
                    for (auto&& file : copiedFiles)
                        fs::remove(file);
                    for (auto&& dir : emptyDirs)
                        fs::remove(dir);
                } catch (std::exception& e) {
                    log() << "error moving KeyDB files from " << betaKeyDBPath.string()
                          << " to " << keyDBPath.string() << ' ' << e.what();
                    throw;
                }
            }
        }
        _encryptionKeyDB = stdx::make_unique<EncryptionKeyDB>(keyDBPath.string());
        _encryptionKeyDB->init();
        // add Percona encryption extension
        std::stringstream ss;
        ss << "local=(entry=percona_encryption_extension_init,early_load=true,config=(cipher=" << encryptionGlobalParams.encryptionCipherMode << "))";
        WiredTigerExtensions::get(getGlobalServiceContext())->addExtension(ss.str());
        // setup encryption hooks
        // WiredTigerEncryptionHooks instance should be created after EncryptionKeyDB (depends on it)
        if (encryptionGlobalParams.encryptionCipherMode == "AES256-CBC")
            EncryptionHooks::set(getGlobalServiceContext(), stdx::make_unique<WiredTigerEncryptionHooksCBC>());
        else // AES256-GCM
            EncryptionHooks::set(getGlobalServiceContext(), stdx::make_unique<WiredTigerEncryptionHooksGCM>());
    }

    std::stringstream ss;
    ss << "create,";
    ss << "cache_size=" << cacheSizeMB << "M,";
    ss << "session_max=20000,";
    ss << "eviction=(threads_min=4,threads_max=4),";
    ss << "config_base=false,";
    ss << "statistics=(fast),";

    if (!WiredTigerSessionCache::isEngineCachingCursors()) {
        ss << "cache_cursors=false,";
    }

    // The setting may have a later setting override it if not using the journal.  We make it
    // unconditional here because even nojournal may need this setting if it is a transition
    // from using the journal.
    if (!_readOnly) {
        // If we're readOnly skip all WAL-related settings.
        ss << "log=(enabled=true,archive=true,path=journal,compressor=";
        ss << wiredTigerGlobalOptions.journalCompressor << "),";
        ss << "file_manager=(close_idle_time=100000),";  //~28 hours, will put better fix in 3.1.x
        ss << "statistics_log=(wait=" << wiredTigerGlobalOptions.statisticsLogDelaySecs << "),";
        ss << "verbose=(recovery_progress),";

        if (shouldLog(::mongo::logger::LogComponent::kStorageRecovery,
                      logger::LogSeverity::Debug(3))) {
            ss << "verbose=(recovery),";
        }
    }
    ss << WiredTigerCustomizationHooks::get(getGlobalServiceContext())
              ->getTableCreateConfig("system");
    ss << WiredTigerExtensions::get(getGlobalServiceContext())->getOpenExtensionsConfig();
    ss << extraOpenOptions;
    if (_readOnly) {
        invariant(!_durable);
        ss << ",readonly=true,";
    }
    if (!_durable && !_readOnly) {
        // If we started without the journal, but previously used the journal then open with the
        // WT log enabled to perform any unclean shutdown recovery and then close and reopen in
        // the normal path without the journal.
        if (boost::filesystem::exists(journalPath)) {
            string config = ss.str();
            log() << "Detected WT journal files.  Running recovery from last checkpoint.";
            log() << "journal to nojournal transition config: " << config;
            int ret = wiredtiger_open(
                path.c_str(), _eventHandler.getWtEventHandler(), config.c_str(), &_conn);
            if (ret == EINVAL) {
                fassertFailedNoTrace(28717);
            } else if (ret != 0) {
                Status s(wtRCToStatus(ret));
                msgasserted(28718, s.reason());
            }
            invariantWTOK(_conn->close(_conn, NULL));
            // After successful recovery, remove the journal directory.
            try {
                boost::filesystem::remove_all(journalPath);
            } catch (std::exception& e) {
                error() << "error removing journal dir " << journalPath.string() << ' ' << e.what();
                throw;
            }
        }
        // This setting overrides the earlier setting because it is later in the config string.
        ss << ",log=(enabled=false),";
    }

    string config = ss.str();
    log() << "wiredtiger_open config: " << config;
    _openWiredTiger(path, config);
    _eventHandler.setStartupSuccessful();
    _wtOpenConfig = config;

    {
        char buf[(2 * 8 /*bytes in hex*/) + 1 /*nul terminator*/];
        invariantWTOK(_conn->query_timestamp(_conn, buf, "get=recovery"));

        std::uint64_t tmp;
        fassert(50758, parseNumberFromStringWithBase(buf, 16, &tmp));
        _recoveryTimestamp = Timestamp(tmp);
        LOG_FOR_RECOVERY(0) << "WiredTiger recoveryTimestamp. Ts: " << _recoveryTimestamp;
    }

    _sessionCache.reset(new WiredTigerSessionCache(this));

    _sessionSweeper = stdx::make_unique<WiredTigerSessionSweeper>(_sessionCache.get());
    _sessionSweeper->go();

    if (_durable && !_ephemeral) {
        _journalFlusher = stdx::make_unique<WiredTigerJournalFlusher>(_sessionCache.get());
        _journalFlusher->go();
    }

    if (!_readOnly && !_ephemeral) {
        _checkpointThread = stdx::make_unique<WiredTigerCheckpointThread>(_sessionCache.get());
        if (!_recoveryTimestamp.isNull()) {
            _checkpointThread->setInitialDataTimestamp(_recoveryTimestamp);
            setStableTimestamp(_recoveryTimestamp);
        }
        _checkpointThread->go();
    }

    _sizeStorerUri = _uri("sizeStorer");
    WiredTigerSession session(_conn);
    if (!_readOnly && repair && _hasUri(session.getSession(), _sizeStorerUri)) {
        log() << "Repairing size cache";

        auto status = _salvageIfNeeded(_sizeStorerUri.c_str());
        if (status.code() != ErrorCodes::DataModifiedByRepair)
            fassertNoTrace(28577, status);
    }

    _sizeStorer = std::make_unique<WiredTigerSizeStorer>(_conn, _sizeStorerUri, _readOnly);

    Locker::setGlobalThrottling(&openReadTransaction, &openWriteTransaction);
}


WiredTigerKVEngine::~WiredTigerKVEngine() {
    if (_conn) {
        cleanShutdown();
    }

    _sessionCache.reset(NULL);
    _encryptionKeyDB.reset(nullptr);
}

void WiredTigerKVEngine::appendGlobalStats(BSONObjBuilder& b) {
    BSONObjBuilder bb(b.subobjStart("concurrentTransactions"));
    {
        BSONObjBuilder bbb(bb.subobjStart("write"));
        bbb.append("out", openWriteTransaction.used());
        bbb.append("available", openWriteTransaction.available());
        bbb.append("totalTickets", openWriteTransaction.outof());
        bbb.done();
    }
    {
        BSONObjBuilder bbb(bb.subobjStart("read"));
        bbb.append("out", openReadTransaction.used());
        bbb.append("available", openReadTransaction.available());
        bbb.append("totalTickets", openReadTransaction.outof());
        bbb.done();
    }
    bb.done();
}

void WiredTigerKVEngine::_openWiredTiger(const std::string& path, const std::string& wtOpenConfig) {
    std::string configStr = wtOpenConfig + ",compatibility=(require_min=\"3.1.0\")";

    auto wtEventHandler = _eventHandler.getWtEventHandler();

    int ret = wiredtiger_open(path.c_str(), wtEventHandler, configStr.c_str(), &_conn);
    if (!ret) {
        _fileVersion = {WiredTigerFileVersion::StartupVersion::IS_40};
        return;
    }

    // Arbiters do not replicate the FCV document. Due to arbiter FCV semantics on 4.0, shutting
    // down a 4.0 arbiter may either downgrade the data files to WT compatibility 2.9 or 3.0. Thus,
    // 4.2 binaries must allow starting up on 2.9 and 3.0 files.
    configStr = wtOpenConfig + ",compatibility=(require_min=\"3.0.0\")";
    ret = wiredtiger_open(path.c_str(), wtEventHandler, configStr.c_str(), &_conn);
    if (!ret) {
        _fileVersion = {WiredTigerFileVersion::StartupVersion::IS_36};
        return;
    }

    configStr = wtOpenConfig + ",compatibility=(require_min=\"2.9.0\")";
    ret = wiredtiger_open(path.c_str(), wtEventHandler, configStr.c_str(), &_conn);
    if (!ret) {
        _fileVersion = {WiredTigerFileVersion::StartupVersion::IS_34};
        return;
    }

    warning() << "Failed to start up WiredTiger under any compatibility version.";
    if (ret == EINVAL) {
        fassertFailedNoTrace(28561);
    }

    if (ret == WT_TRY_SALVAGE) {
        warning() << "WiredTiger metadata corruption detected";

        if (!_inRepairMode) {
            severe() << kWTRepairMsg;
            fassertFailedNoTrace(50944);
        }
    }

    severe() << "Reason: " << wtRCToStatus(ret).reason();
    if (!_inRepairMode) {
        fassertFailedNoTrace(28595);
    }

    // Always attempt to salvage metadata regardless of error code when in repair mode.

    warning() << "Attempting to salvage WiredTiger metadata";
    configStr = wtOpenConfig + ",salvage=true";
    ret = wiredtiger_open(path.c_str(), wtEventHandler, configStr.c_str(), &_conn);
    if (!ret) {
        StorageRepairObserver::get(getGlobalServiceContext())
            ->onModification("WiredTiger metadata salvaged");
        return;
    }

    severe() << "Failed to salvage WiredTiger metadata: " + wtRCToStatus(ret).reason();
    fassertFailedNoTrace(50947);
}

void WiredTigerKVEngine::cleanShutdown() {
    log() << "WiredTigerKVEngine shutting down";
    if (!_readOnly)
        syncSizeInfo(true);
    if (!_conn) {
        return;
    }

    // these must be the last things we do before _conn->close();
    if (_sessionSweeper) {
        log() << "Shutting down session sweeper thread";
        _sessionSweeper->shutdown();
        log() << "Finished shutting down session sweeper thread";
    }
    if (_journalFlusher) {
        _journalFlusher->shutdown();
    }
    if (_checkpointThread) {
        _checkpointThread->shutdown();
        LOG_FOR_RECOVERY(2) << "Shutdown timestamps. StableTimestamp: "
                            << _checkpointThread->getStableTimestamp()
                            << " Initial data timestamp: "
                            << _checkpointThread->getInitialDataTimestamp();
    }

    _sizeStorer.reset();
    _sessionCache->shuttingDown();

// We want WiredTiger to leak memory for faster shutdown except when we are running tools to look
// for memory leaks.
#if !__has_feature(address_sanitizer)
    bool leak_memory = true;
#else
    bool leak_memory = false;
#endif
    std::string closeConfig = "";

    if (RUNNING_ON_VALGRIND) {
        leak_memory = false;
    }

    if (leak_memory) {
        closeConfig = "leak_memory=true,";
    }

    if (!_fileVersion.shouldDowngrade(_readOnly, _inRepairMode, !_recoveryTimestamp.isNull())) {
        closeConfig += (serverGlobalParams.enableMajorityReadConcern ? "use_timestamp=true,"
                                                                     : "use_timestamp=false,");
        invariantWTOK(_conn->close(_conn, closeConfig.c_str()));
        return;
    }

    log() << "Downgrading WiredTiger datafiles.";
    // Steps for downgrading:
    //
    // 1) Close WiredTiger with an "unstable" checkpoint. Then reopen WiredTiger. This has the
    //    effect of closing any leftover cursors that get in the way of performing the downgrade.
    //
    // 2) Enable WiredTiger logging on all tables.
    closeConfig += "use_timestamp=false,";
    invariantWTOK(_conn->close(_conn, closeConfig.c_str()));
    _conn = nullptr;

    WT_CONNECTION* conn;
    invariantWTOK(wiredtiger_open(
        _path.c_str(), _eventHandler.getWtEventHandler(), _wtOpenConfig.c_str(), &conn));

    WT_SESSION* session;
    conn->open_session(conn, nullptr, "", &session);

    WT_CURSOR* tableCursor;
    invariantWTOK(session->open_cursor(session, "metadata:create", nullptr, nullptr, &tableCursor));
    while (tableCursor->next(tableCursor) == 0) {
        const char* raw;
        tableCursor->get_key(tableCursor, &raw);
        StringData key(raw);
        size_t idx = key.find(':');
        if (idx == string::npos) {
            continue;
        }

        StringData type = key.substr(0, idx);
        if (type != "table") {
            continue;
        }

        uassertStatusOK(WiredTigerUtil::setTableLogging(session, raw, true));
    }

    tableCursor->close(tableCursor);
    session->close(session, nullptr);
    LOG(1) << "Downgrade compatibility configuration: " << _fileVersion.getDowngradeString();
    invariantWTOK(conn->reconfigure(conn, _fileVersion.getDowngradeString().c_str()));
    invariantWTOK(conn->close(conn, closeConfig.c_str()));
    _encryptionKeyDB.reset(nullptr);
}

Status WiredTigerKVEngine::okToRename(OperationContext* opCtx,
                                      StringData fromNS,
                                      StringData toNS,
                                      StringData ident,
                                      const RecordStore* originalRecordStore) const {
    syncSizeInfo(false);

    return Status::OK();
}

int64_t WiredTigerKVEngine::getIdentSize(OperationContext* opCtx, StringData ident) {
    WiredTigerSession* session = WiredTigerRecoveryUnit::get(opCtx)->getSession();
    return WiredTigerUtil::getIdentSize(session->getSession(), _uri(ident));
}

Status WiredTigerKVEngine::repairIdent(OperationContext* opCtx, StringData ident) {
    WiredTigerSession* session = WiredTigerRecoveryUnit::get(opCtx)->getSession();
    string uri = _uri(ident);
    session->closeAllCursors(uri);
    _sessionCache->closeAllCursors(uri);
    if (isEphemeral()) {
        return Status::OK();
    }
    _ensureIdentPath(ident);
    return _salvageIfNeeded(uri.c_str());
}

Status WiredTigerKVEngine::_salvageIfNeeded(const char* uri) {
    // Using a side session to avoid transactional issues
    WiredTigerSession sessionWrapper(_conn);
    WT_SESSION* session = sessionWrapper.getSession();

    int rc = (session->verify)(session, uri, NULL);
    if (rc == 0) {
        log() << "Verify succeeded on uri " << uri << ". Not salvaging.";
        return Status::OK();
    }

    if (rc == EBUSY) {
        // SERVER-16457: verify and salvage are occasionally failing with EBUSY. For now we
        // lie and return OK to avoid breaking tests. This block should go away when that ticket
        // is resolved.
        error()
            << "Verify on " << uri << " failed with EBUSY. "
            << "This means the collection was being accessed. No repair is necessary unless other "
               "errors are reported.";
        return Status::OK();
    }

    if (rc == ENOENT) {
        warning() << "Data file is missing for " << uri
                  << ". Attempting to drop and re-create the collection.";

        return _rebuildIdent(session, uri);
    }

    log() << "Verify failed on uri " << uri << ". Running a salvage operation.";
    auto status = wtRCToStatus(session->salvage(session, uri, NULL), "Salvage failed:");
    if (status.isOK()) {
        return {ErrorCodes::DataModifiedByRepair, str::stream() << "Salvaged data for " << uri};
    }

    warning() << "Salvage failed for uri " << uri << ": " << status.reason()
              << ". The file will be moved out of the way and a new ident will be created.";

    //  If the data is unsalvageable, we should completely rebuild the ident.
    return _rebuildIdent(session, uri);
}

Status WiredTigerKVEngine::_rebuildIdent(WT_SESSION* session, const char* uri) {
    invariant(_inRepairMode);

    static const char tablePrefix[] = "table:";
    invariant(std::string(uri).find(tablePrefix) == 0);

    const std::string identName(uri + sizeof(tablePrefix) - 1);
    auto filePath = getDataFilePathForIdent(identName);
    if (filePath) {
        const boost::filesystem::path corruptFile(filePath->string() + ".corrupt");
        warning() << "Moving data file " << filePath->string() << " to backup as "
                  << corruptFile.string();

        auto status = fsyncRename(filePath.get(), corruptFile);
        if (!status.isOK()) {
            return status;
        }
    }

    warning() << "Rebuilding ident " << identName;

    // This is safe to call after moving the file because it only reads from the metadata, and not
    // the data file itself.
    auto swMetadata = WiredTigerUtil::getMetadataRaw(session, uri);
    if (!swMetadata.isOK()) {
        error() << "Failed to get metadata for " << uri;
        return swMetadata.getStatus();
    }

    int rc = session->drop(session, uri, NULL);
    if (rc != 0) {
        error() << "Failed to drop " << uri;
        return wtRCToStatus(rc);
    }

    rc = session->create(session, uri, swMetadata.getValue().c_str());
    if (rc != 0) {
        error() << "Failed to create " << uri << " with config: " << swMetadata.getValue();
        return wtRCToStatus(rc);
    }
    log() << "Successfully re-created " << uri << ".";
    return {ErrorCodes::DataModifiedByRepair,
            str::stream() << "Re-created empty data file for " << uri};
}

int WiredTigerKVEngine::flushAllFiles(OperationContext* opCtx, bool sync) {
    LOG(1) << "WiredTigerKVEngine::flushAllFiles";
    if (_ephemeral) {
        return 0;
    }
    syncSizeInfo(false);
    const bool forceCheckpoint = true;
    // If there's no journal, we must take a full checkpoint.
    const bool stableCheckpoint = _durable;
    _sessionCache->waitUntilDurable(forceCheckpoint, stableCheckpoint);

    return 1;
}

Status WiredTigerKVEngine::beginBackup(OperationContext* opCtx) {
    invariant(!_backupSession);

    // The inMemory Storage Engine cannot create a backup cursor.
    if (_ephemeral) {
        return Status::OK();
    }

    // This cursor will be freed by the backupSession being closed as the session is uncached
    auto session = stdx::make_unique<WiredTigerSession>(_conn);
    WT_CURSOR* c = NULL;
    WT_SESSION* s = session->getSession();
    int ret = WT_OP_CHECK(s->open_cursor(s, "backup:", NULL, NULL, &c));
    if (ret != 0) {
        return wtRCToStatus(ret);
    }
    _backupSession = std::move(session);
    return Status::OK();
}

void WiredTigerKVEngine::endBackup(OperationContext* opCtx) {
    _backupSession.reset();
}

// Can throw standard exceptions
static void copy_file_size(const boost::filesystem::path& srcFile, const boost::filesystem::path& destFile, boost::uintmax_t fsize) {
    constexpr int bufsize = 8 * 1024;
    auto buf = stdx::make_unique<char[]>(bufsize);
    auto bufptr = buf.get();

    std::ifstream src{};
    src.exceptions(std::ios::failbit | std::ios::badbit);
    src.open(srcFile.string(), std::ios::binary);

    std::ofstream dst{};
    dst.exceptions(std::ios::failbit | std::ios::badbit);
    dst.open(destFile.string(), std::ios::binary);

    while (fsize > 0) {
        boost::uintmax_t cnt = bufsize;
        if (fsize < bufsize)
            cnt = fsize;
        src.read(bufptr, cnt);
        dst.write(bufptr, cnt);
        fsize -= cnt;
    }
}

Status WiredTigerKVEngine::hotBackup(OperationContext* opCtx, const std::string& path) {
    // Nothing to backup for non-durable engine.
    if (!_durable) {
        return EngineExtension::hotBackup(opCtx, path);
    }

    namespace fs = boost::filesystem;
    int ret;

    // srcPath, destPath, session, cursor
    typedef std::tuple<fs::path, fs::path, std::shared_ptr<WiredTigerSession>, WT_CURSOR*> DBTuple;
    // list of DBs to backup
    std::vector<DBTuple> dbList;

    const char* journalDir = "journal";
    fs::path destPath{path};

    // Prevent any DB writes between two backup cursors
    std::unique_ptr<Lock::GlobalRead> global;
    if (_encryptionKeyDB) {
        global = stdx::make_unique<decltype(global)::element_type>(opCtx);
    }

    // Open backup cursor in new session, the session will kill the
    // cursor upon closing.
    {
        auto session = std::make_shared<WiredTigerSession>(_conn);
        WT_SESSION* s = session->getSession();
        ret = s->log_flush(s, "sync=off");
        if (ret != 0) {
            return wtRCToStatus(ret);
        }
        WT_CURSOR* c = nullptr;
        ret = s->open_cursor(s, "backup:", nullptr, nullptr, &c);
        if (ret != 0) {
            return wtRCToStatus(ret);
        }
        dbList.emplace_back(_path, destPath, session, c);
    }

    // Open backup cursor for keyDB
    if (_encryptionKeyDB) {
        try {
            fs::create_directory(destPath / keydbDir);
        } catch (const fs::filesystem_error& ex) {
            return Status(ErrorCodes::InvalidPath, str::stream() << ex.what());
        }
        auto session = std::make_shared<WiredTigerSession>(_encryptionKeyDB->getConnection());
        WT_SESSION* s = session->getSession();
        ret = s->log_flush(s, "sync=off");
        if (ret != 0) {
            return wtRCToStatus(ret);
        }
        WT_CURSOR* c = nullptr;
        ret = s->open_cursor(s, "backup:", nullptr, nullptr, &c);
        if (ret != 0) {
            return wtRCToStatus(ret);
        }
        dbList.emplace_back(fs::path{_path} / keydbDir, destPath / keydbDir, session, c);
    }

    // Populate list of files to copy
    typedef std::tuple<fs::path, fs::path, boost::uintmax_t> FileTuple;  // srcPath, destPath, filename, size to copy
    std::vector<FileTuple> filesList;
    for (auto&& db : dbList) {
        fs::path srcPath = std::get<0>(db);
        fs::path destPath = std::get<1>(db);
        WT_CURSOR* c = std::get<WT_CURSOR*>(db);

        const char* filename = NULL;
        while ((ret = c->next(c)) == 0 && (ret = c->get_key(c, &filename)) == 0) {
            fs::path srcFile{srcPath / filename};
            fs::path destFile{destPath / filename};

            if (fs::exists(srcFile)) {
                filesList.emplace_back(srcFile, destFile, fs::file_size(srcFile));
            } else {
                // WT-999: check journal folder.
                srcFile = srcPath / journalDir / filename;
                destFile = destPath / journalDir / filename;
                if (fs::exists(srcFile)) {
                    filesList.emplace_back(srcFile, destFile, fs::file_size(srcFile));
                } else {
                    return Status(ErrorCodes::InvalidPath,
                                  str::stream() << "Cannot find source file for backup :" << filename << ", source path: " << srcPath.string());
                }
            }
        }
        if (ret == WT_NOTFOUND)
            ret = 0;
        else
            return wtRCToStatus(ret);
    }

    // Release global lock (if it was created)
    global.reset();

    // We assume destination dir exists
    std::set<fs::path> existDirs{destPath};

    // WT-999: Create journal folder.
    try {
        fs::create_directory(destPath / journalDir);
        existDirs.insert(destPath / journalDir);
    } catch (const fs::filesystem_error& ex) {
        return Status(ErrorCodes::InvalidPath, str::stream() << ex.what());
    }

    // Do copy files
    for (auto&& file : filesList) {
        fs::path srcFile{std::get<0>(file)};
        fs::path destFile{std::get<1>(file)};
        auto fsize{std::get<2>(file)};

        try {
            // Try creating destination directories if needed.
            const fs::path destDir(destFile.parent_path());
            if (!existDirs.count(destDir)) {
                fs::create_directories(destDir);
                existDirs.insert(destDir);
            }
            // fs::copy_file(srcFile, destFile, fs::copy_option::none);
            // copy_file cannot copy part of file so we need to use
            // more fine-grained copy
            copy_file_size(srcFile, destFile, fsize);
        } catch (const fs::filesystem_error& ex) {
            return Status(ErrorCodes::InvalidPath, ex.what());
        } catch (const std::exception& ex) {
            return Status(ErrorCodes::InternalError, ex.what());
        }

    }

    return wtRCToStatus(ret);
}

void WiredTigerKVEngine::syncSizeInfo(bool sync) const {
    if (!_sizeStorer)
        return;

    try {
        _sizeStorer->flush(sync);
    } catch (const WriteConflictException&) {
        // ignore, we'll try again later.
    } catch (const AssertionException& ex) {
        // re-throw exception if it's not WT_CACHE_FULL.
        if (!_durable && ex.code() == ErrorCodes::ExceededMemoryLimit) {
            error() << "size storer failed to sync cache... ignoring: " << ex.what();
        } else {
            throw;
        }
    }
}

RecoveryUnit* WiredTigerKVEngine::newRecoveryUnit() {
    return new WiredTigerRecoveryUnit(_sessionCache.get());
}

void WiredTigerKVEngine::setRecordStoreExtraOptions(const std::string& options) {
    _rsOptions = options;
}

void WiredTigerKVEngine::setSortedDataInterfaceExtraOptions(const std::string& options) {
    _indexOptions = options;
}

Status WiredTigerKVEngine::createGroupedRecordStore(OperationContext* opCtx,
                                                    StringData ns,
                                                    StringData ident,
                                                    const CollectionOptions& options,
                                                    KVPrefix prefix) {
    _ensureIdentPath(ident);
    WiredTigerSession session(_conn);

    const bool prefixed = prefix.isPrefixed();
    StatusWith<std::string> result = WiredTigerRecordStore::generateCreateString(
        _canonicalName, ns, options, _rsOptions, prefixed);
    if (!result.isOK()) {
        return result.getStatus();
    }
    std::string config = result.getValue();

    string uri = _uri(ident);
    WT_SESSION* s = session.getSession();
    LOG(2) << "WiredTigerKVEngine::createRecordStore ns: " << ns << " uri: " << uri
           << " config: " << config;
    return wtRCToStatus(s->create(s, uri.c_str(), config.c_str()));
}

Status WiredTigerKVEngine::recoverOrphanedIdent(OperationContext* opCtx,
                                                StringData ns,
                                                StringData ident,
                                                const CollectionOptions& options) {
#ifdef _WIN32
    return {ErrorCodes::CommandNotSupported, "Orphan file recovery is not supported on Windows"};
#else
    invariant(_inRepairMode);

    // Moves the data file to a temporary name so that a new RecordStore can be created with the
    // same ident name. We will delete the new empty collection and rename the data file back so it
    // can be salvaged.

    boost::optional<boost::filesystem::path> identFilePath = getDataFilePathForIdent(ident);
    if (!identFilePath) {
        return {ErrorCodes::UnknownError, "Data file for ident " + ident + " not found"};
    }

    boost::system::error_code ec;
    invariant(boost::filesystem::exists(*identFilePath, ec));

    boost::filesystem::path tmpFile{*identFilePath};
    tmpFile += ".tmp";

    log() << "Renaming data file " + identFilePath->string() + " to temporary file " +
            tmpFile.string();
    auto status = fsyncRename(identFilePath.get(), tmpFile);
    if (!status.isOK()) {
        return status;
    }

    log() << "Creating new RecordStore for collection " + ns + " with UUID: " +
            (options.uuid ? options.uuid->toString() : "none");

    status = createGroupedRecordStore(opCtx, ns, ident, options, KVPrefix::kNotPrefixed);
    if (!status.isOK()) {
        return status;
    }

    log() << "Moving orphaned data file back as " + identFilePath->string();

    boost::filesystem::remove(*identFilePath, ec);
    if (ec) {
        return {ErrorCodes::UnknownError, "Error deleting empty data file: " + ec.message()};
    }
    status = fsyncParentDirectory(*identFilePath);
    if (!status.isOK()) {
        return status;
    }

    status = fsyncRename(tmpFile, identFilePath.get());
    if (!status.isOK()) {
        return status;
    }

    log() << "Salvaging ident " + ident;

    WiredTigerSession sessionWrapper(_conn);
    WT_SESSION* session = sessionWrapper.getSession();
    status = wtRCToStatus(session->salvage(session, _uri(ident).c_str(), NULL), "Salvage failed: ");
    if (status.isOK()) {
        return {ErrorCodes::DataModifiedByRepair,
                str::stream() << "Salvaged data for ident " << ident};
    }
    warning() << "Could not salvage data. Rebuilding ident: " << status.reason();

    //  If the data is unsalvageable, we should completely rebuild the ident.
    return _rebuildIdent(session, _uri(ident).c_str());
#endif
}

std::unique_ptr<RecordStore> WiredTigerKVEngine::getGroupedRecordStore(
    OperationContext* opCtx,
    StringData ns,
    StringData ident,
    const CollectionOptions& options,
    KVPrefix prefix) {

    WiredTigerRecordStore::Params params;
    params.ns = ns;
    params.uri = _uri(ident);
    params.engineName = _canonicalName;
    params.isCapped = options.capped;
    params.isEphemeral = _ephemeral;
    params.cappedCallback = nullptr;
    params.sizeStorer = _sizeStorer.get();
    params.isReadOnly = _readOnly;

    params.cappedMaxSize = -1;
    if (options.capped) {
        if (options.cappedSize) {
            params.cappedMaxSize = options.cappedSize;
        } else {
            params.cappedMaxSize = 4096;
        }
    }
    params.cappedMaxDocs = -1;
    if (options.capped && options.cappedMaxDocs)
        params.cappedMaxDocs = options.cappedMaxDocs;

    std::unique_ptr<WiredTigerRecordStore> ret;
    if (prefix == KVPrefix::kNotPrefixed) {
        ret = stdx::make_unique<StandardWiredTigerRecordStore>(this, opCtx, params);
    } else {
        ret = stdx::make_unique<PrefixedWiredTigerRecordStore>(this, opCtx, params, prefix);
    }
    ret->postConstructorInit(opCtx);

    return std::move(ret);
}

string WiredTigerKVEngine::_uri(StringData ident) const {
    return string("table:") + ident.toString();
}

Status WiredTigerKVEngine::createGroupedSortedDataInterface(OperationContext* opCtx,
                                                            StringData ident,
                                                            const IndexDescriptor* desc,
                                                            KVPrefix prefix) {
    _ensureIdentPath(ident);

    std::string collIndexOptions;
    const Collection* collection = desc->getCollection();

    // Treat 'collIndexOptions' as an empty string when the collection member of 'desc' is NULL in
    // order to allow for unit testing WiredTigerKVEngine::createSortedDataInterface().
    if (collection) {
        const CollectionCatalogEntry* cce = collection->getCatalogEntry();
        const CollectionOptions collOptions = cce->getCollectionOptions(opCtx);

        if (!collOptions.indexOptionDefaults["storageEngine"].eoo()) {
            BSONObj storageEngineOptions = collOptions.indexOptionDefaults["storageEngine"].Obj();
            collIndexOptions =
                dps::extractElementAtPath(storageEngineOptions, _canonicalName + ".configString")
                    .valuestrsafe();
        }
    }

    StatusWith<std::string> result = WiredTigerIndex::generateCreateString(
        _canonicalName, _indexOptions, collIndexOptions, *desc, prefix.isPrefixed());
    if (!result.isOK()) {
        return result.getStatus();
    }

    std::string config = result.getValue();

    LOG(2) << "WiredTigerKVEngine::createSortedDataInterface ns: " << collection->ns()
           << " ident: " << ident << " config: " << config;
    return wtRCToStatus(WiredTigerIndex::Create(opCtx, _uri(ident), config));
}

SortedDataInterface* WiredTigerKVEngine::getGroupedSortedDataInterface(OperationContext* opCtx,
                                                                       StringData ident,
                                                                       const IndexDescriptor* desc,
                                                                       KVPrefix prefix) {
    if (desc->unique()) {
        return new WiredTigerIndexUnique(opCtx, _uri(ident), desc, prefix, _readOnly);
    }

    return new WiredTigerIndexStandard(opCtx, _uri(ident), desc, prefix, _readOnly);
}

void WiredTigerKVEngine::alterIdentMetadata(OperationContext* opCtx,
                                            StringData ident,
                                            const IndexDescriptor* desc) {
    WiredTigerSession session(_conn);
    std::string uri = _uri(ident);

    // Make the alter call to update metadata without taking exclusive lock to avoid conflicts with
    // concurrent operations.
    std::string alterString =
        WiredTigerIndex::generateAppMetadataString(*desc) + "exclusive_refreshed=false,";
    invariantWTOK(
        session.getSession()->alter(session.getSession(), uri.c_str(), alterString.c_str()));
}

Status WiredTigerKVEngine::dropIdent(OperationContext* opCtx, StringData ident) {
    string uri = _uri(ident);

    WiredTigerRecoveryUnit* ru = WiredTigerRecoveryUnit::get(opCtx);
    ru->getSessionNoTxn()->closeAllCursors(uri);
    _sessionCache->closeAllCursors(uri);

    WiredTigerSession session(_conn);

    int ret = session.getSession()->drop(
        session.getSession(), uri.c_str(), "force,checkpoint_wait=false");
    LOG(1) << "WT drop of  " << uri << " res " << ret;

    if (ret == 0) {
        // yay, it worked
        return Status::OK();
    }

    if (ret == EBUSY) {
        // this is expected, queue it up
        {
            stdx::lock_guard<stdx::mutex> lk(_identToDropMutex);
            _identToDrop.push_front(uri);
        }
        _sessionCache->closeCursorsForQueuedDrops();
        return Status::OK();
    }

    if (ret == ENOENT) {
        return Status::OK();
    }

    invariantWTOK(ret);
    return Status::OK();
}

void WiredTigerKVEngine::keydbDropDatabase(const std::string& db) {
    if (_encryptionKeyDB) {
        int res = _encryptionKeyDB->delete_key_by_id(db);
        if (res) {
            // we cannot throw exceptions here because we are inside WUOW::commit
            // every other part of DB is already dropped so we just log error message
            error() << "failed to delete encryption key for db: " << db;
        }
    }
}

std::list<WiredTigerCachedCursor> WiredTigerKVEngine::filterCursorsWithQueuedDrops(
    std::list<WiredTigerCachedCursor>* cache) {
    std::list<WiredTigerCachedCursor> toDrop;

    stdx::lock_guard<stdx::mutex> lk(_identToDropMutex);
    if (_identToDrop.empty())
        return toDrop;

    for (auto i = cache->begin(); i != cache->end();) {
        if (!i->_cursor ||
            std::find(_identToDrop.begin(), _identToDrop.end(), std::string(i->_cursor->uri)) ==
                _identToDrop.end()) {
            ++i;
            continue;
        }
        toDrop.push_back(*i);
        i = cache->erase(i);
    }

    return toDrop;
}

bool WiredTigerKVEngine::haveDropsQueued() const {
    Date_t now = _clockSource->now();
    Milliseconds delta = now - _previousCheckedDropsQueued;

    if (!_readOnly && _sizeStorerSyncTracker.intervalHasElapsed()) {
        _sizeStorerSyncTracker.resetLastTime();
        syncSizeInfo(false);
    }

    // We only want to check the queue max once per second or we'll thrash
    if (delta < Milliseconds(1000))
        return false;

    _previousCheckedDropsQueued = now;

    // Don't wait for the mutex: if we can't get it, report that no drops are queued.
    stdx::unique_lock<stdx::mutex> lk(_identToDropMutex, stdx::defer_lock);
    return lk.try_lock() && !_identToDrop.empty();
}

void WiredTigerKVEngine::dropSomeQueuedIdents() {
    int numInQueue;

    WiredTigerSession session(_conn);

    {
        stdx::lock_guard<stdx::mutex> lk(_identToDropMutex);
        numInQueue = _identToDrop.size();
    }

    int numToDelete = 10;
    int tenPercentQueue = numInQueue * 0.1;
    if (tenPercentQueue > 10)
        numToDelete = tenPercentQueue;

    LOG(1) << "WT Queue is: " << numInQueue << " attempting to drop: " << numToDelete << " tables";
    for (int i = 0; i < numToDelete; i++) {
        string uri;
        {
            stdx::lock_guard<stdx::mutex> lk(_identToDropMutex);
            if (_identToDrop.empty())
                break;
            uri = _identToDrop.front();
            _identToDrop.pop_front();
        }
        int ret = session.getSession()->drop(
            session.getSession(), uri.c_str(), "force,checkpoint_wait=false");
        LOG(1) << "WT queued drop of  " << uri << " res " << ret;

        if (ret == EBUSY) {
            stdx::lock_guard<stdx::mutex> lk(_identToDropMutex);
            _identToDrop.push_back(uri);
        } else {
            invariantWTOK(ret);
        }
    }
}

bool WiredTigerKVEngine::supportsDocLocking() const {
    return true;
}

bool WiredTigerKVEngine::supportsDirectoryPerDB() const {
    return true;
}

bool WiredTigerKVEngine::hasIdent(OperationContext* opCtx, StringData ident) const {
    return _hasUri(WiredTigerRecoveryUnit::get(opCtx)->getSession()->getSession(), _uri(ident));
}

bool WiredTigerKVEngine::_hasUri(WT_SESSION* session, const std::string& uri) const {
    // can't use WiredTigerCursor since this is called from constructor.
    WT_CURSOR* c = NULL;
    int ret = session->open_cursor(session, "metadata:create", NULL, NULL, &c);
    if (ret == ENOENT)
        return false;
    invariantWTOK(ret);
    ON_BLOCK_EXIT(c->close, c);

    c->set_key(c, uri.c_str());
    return c->search(c) == 0;
}

std::vector<std::string> WiredTigerKVEngine::getAllIdents(OperationContext* opCtx) const {
    std::vector<std::string> all;
    int ret;
    WiredTigerCursor cursor("metadata:create", WiredTigerSession::kMetadataTableId, false, opCtx);
    WT_CURSOR* c = cursor.get();
    if (!c)
        return all;

    while ((ret = c->next(c)) == 0) {
        const char* raw;
        c->get_key(c, &raw);
        StringData key(raw);
        size_t idx = key.find(':');
        if (idx == string::npos)
            continue;
        StringData type = key.substr(0, idx);
        if (type != "table")
            continue;

        StringData ident = key.substr(idx + 1);
        if (ident == "sizeStorer")
            continue;

        all.push_back(ident.toString());
    }

    fassert(50663, ret == WT_NOTFOUND);

    return all;
}

boost::optional<boost::filesystem::path> WiredTigerKVEngine::getDataFilePathForIdent(
    StringData ident) const {
    boost::filesystem::path identPath = _path;
    identPath /= ident.toString() + ".wt";

    boost::system::error_code ec;
    if (!boost::filesystem::exists(identPath, ec)) {
        return boost::none;
    }
    return identPath;
}

int WiredTigerKVEngine::reconfigure(const char* str) {
    return _conn->reconfigure(_conn, str);
}

void WiredTigerKVEngine::_ensureIdentPath(StringData ident) {
    size_t start = 0;
    size_t idx;
    while ((idx = ident.find('/', start)) != string::npos) {
        StringData dir = ident.substr(0, idx);

        boost::filesystem::path subdir = _path;
        subdir /= dir.toString();
        if (!boost::filesystem::exists(subdir)) {
            LOG(1) << "creating subdirectory: " << dir;
            try {
                boost::filesystem::create_directory(subdir);
            } catch (const std::exception& e) {
                error() << "error creating path " << subdir.string() << ' ' << e.what();
                throw;
            }
        }

        start = idx + 1;
    }
}

void WiredTigerKVEngine::setJournalListener(JournalListener* jl) {
    return _sessionCache->setJournalListener(jl);
}

void WiredTigerKVEngine::setInitRsOplogBackgroundThreadCallback(
    stdx::function<bool(StringData)> cb) {
    initRsOplogBackgroundThreadCallback = std::move(cb);
}

bool WiredTigerKVEngine::initRsOplogBackgroundThread(StringData ns) {
    return initRsOplogBackgroundThreadCallback(ns);
}

namespace {

MONGO_FAIL_POINT_DEFINE(WTPreserveSnapshotHistoryIndefinitely);

}  // namespace

void WiredTigerKVEngine::setStableTimestamp(Timestamp stableTimestamp) {
    if (!_keepDataHistory) {
        return;
    }

    if (stableTimestamp.isNull()) {
        return;
    }

    // Communicate to WiredTiger what the "stable timestamp" is. Timestamp-aware checkpoints will
    // only persist to disk transactions committed with a timestamp earlier than the "stable
    // timestamp".
    //
    // After passing the "stable timestamp" to WiredTiger, communicate it to the
    // `CheckpointThread`. It's not obvious a stale stable timestamp in the `CheckpointThread` is
    // safe. Consider the following arguments:
    //
    // Setting the "stable timestamp" is only meaningful when the "initial data timestamp" is real
    // (i.e: not `kAllowUnstableCheckpointsSentinel`). In this normal case, the `stableTimestamp`
    // input must be greater than the current value. The only effect this can have in the
    // `CheckpointThread` is to transition it from a state of not taking any checkpoints, to
    // taking "stable checkpoints". In the transitioning case, it's imperative for the "stable
    // timestamp" to have first been communicated to WiredTiger.
    char stableTSConfigString["stable_timestamp="_sd.size() + (8 * 2) /* 16 hexadecimal digits */ +
                              1 /* trailing null */];
    auto size = std::snprintf(stableTSConfigString,
                              sizeof(stableTSConfigString),
                              "stable_timestamp=%llx",
                              stableTimestamp.asULL());
    if (size < 0) {
        int e = errno;
        error() << "error snprintf " << errnoWithDescription(e);
        fassertFailedNoTrace(50757);
    }
    invariant(static_cast<std::size_t>(size) < sizeof(stableTSConfigString));
    invariantWTOK(_conn->set_timestamp(_conn, stableTSConfigString));

    if (_checkpointThread) {
        _checkpointThread->setStableTimestamp(stableTimestamp);
    }

    // Communicate to WiredTiger that it can clean up timestamp data earlier than the timestamp
    // provided.  No future queries will need point-in-time reads at a timestamp prior to the one
    // provided here.
    const bool force = false;
    setOldestTimestamp(stableTimestamp, force);
}

void WiredTigerKVEngine::setOldestTimestamp(Timestamp oldestTimestamp, bool force) {
    if (MONGO_FAIL_POINT(WTPreserveSnapshotHistoryIndefinitely)) {
        return;
    }

    if (oldestTimestamp == Timestamp()) {
        // Nothing to set yet.
        return;
    }
    const auto oplogReadTimestamp = Timestamp(_oplogManager->getOplogReadTimestamp());
    if (!force && !oplogReadTimestamp.isNull() && oldestTimestamp > oplogReadTimestamp) {
        // Oplog visibility is updated asynchronously from replication updating the commit point.
        // When force is not set, lag the `oldest_timestamp` to the possibly stale oplog read
        // timestamp value. This guarantees an oplog reader's `read_timestamp` can always
        // be serviced. When force is set, we respect the caller's request and do not lag the
        // oldest timestamp.
        oldestTimestamp = oplogReadTimestamp;
    }
    const auto localSnapshotTimestamp = _sessionCache->snapshotManager().getLocalSnapshot();
    if (!force && localSnapshotTimestamp && oldestTimestamp > *localSnapshotTimestamp) {
        // When force is not set, lag the `oldest timestamp` to the local snapshot timestamp.
        // Secondary reads are performed at the local snapshot timestamp, so advancing the oldest
        // timestamp beyond the local snapshot timestamp could cause secondary reads to fail. This
        // is not a problem when majority read concern is enabled, since the replication system will
        // not set the stable timestamp ahead of the local snapshot timestamp. However, when
        // majority read concern is disabled and the oldest timestamp is set by the oplog manager,
        // the oplog manager can set the oldest timestamp ahead of the local snapshot timestamp.
        oldestTimestamp = *localSnapshotTimestamp;
    }

    char oldestTSConfigString["force=true,oldest_timestamp=,commit_timestamp="_sd.size() +
                              (2 * 8 * 2) /* 2 timestamps of 16 hexadecimal digits each */ +
                              1 /* trailing null */];
    int size = 0;
    if (force) {
        size = std::snprintf(oldestTSConfigString,
                             sizeof(oldestTSConfigString),
                             "force=true,oldest_timestamp=%llx,commit_timestamp=%llx",
                             oldestTimestamp.asULL(),
                             oldestTimestamp.asULL());
    } else {
        size = std::snprintf(oldestTSConfigString,
                             sizeof(oldestTSConfigString),
                             "oldest_timestamp=%llx",
                             oldestTimestamp.asULL());
    }
    if (size < 0) {
        int e = errno;
        error() << "error snprintf " << errnoWithDescription(e);
        fassertFailedNoTrace(40661);
    }
    invariant(static_cast<std::size_t>(size) < sizeof(oldestTSConfigString));
    invariantWTOK(_conn->set_timestamp(_conn, oldestTSConfigString));

    if (force) {
        LOG(2) << "oldest_timestamp and commit_timestamp force set to " << oldestTimestamp;
    } else {
        LOG(2) << "oldest_timestamp set to " << oldestTimestamp;
    }
}

void WiredTigerKVEngine::setInitialDataTimestamp(Timestamp initialDataTimestamp) {
    if (_checkpointThread) {
        _checkpointThread->setInitialDataTimestamp(initialDataTimestamp);
    }
}

bool WiredTigerKVEngine::supportsRecoverToStableTimestamp() const {
    if (_ephemeral || !_keepDataHistory) {
        return false;
    }

    return true;
}

bool WiredTigerKVEngine::supportsRecoveryTimestamp() const {
    if (_ephemeral) {
        return false;
    }

    return true;
}

StatusWith<Timestamp> WiredTigerKVEngine::recoverToStableTimestamp(OperationContext* opCtx) {
    if (!supportsRecoverToStableTimestamp()) {
        severe() << "WiredTiger is configured to not support recover to a stable timestamp";
        fassertFailed(50665);
    }

    if (!_checkpointThread->canRecoverToStableTimestamp()) {
        Timestamp stableTS = Timestamp(_checkpointThread->getStableTimestamp());
        Timestamp initialDataTS = Timestamp(_checkpointThread->getInitialDataTimestamp());
        return Status(ErrorCodes::UnrecoverableRollbackError,
                      str::stream()
                          << "No stable timestamp available to recover to. Initial data timestamp: "
                          << initialDataTS.toString()
                          << ", Stable timestamp: "
                          << stableTS.toString());
    }

    LOG_FOR_ROLLBACK(2) << "WiredTiger::RecoverToStableTimestamp syncing size storer to disk.";
    syncSizeInfo(true);

    LOG_FOR_ROLLBACK(2)
        << "WiredTiger::RecoverToStableTimestamp shutting down journal and checkpoint threads.";
    // Shutdown WiredTigerKVEngine owned accesses into the storage engine.
    _journalFlusher->shutdown();
    _checkpointThread->shutdown();

    const auto stableTimestamp = Timestamp(_checkpointThread->getStableTimestamp());
    const auto initialDataTimestamp = Timestamp(_checkpointThread->getInitialDataTimestamp());

    LOG_FOR_ROLLBACK(0) << "Rolling back to the stable timestamp. StableTimestamp: "
                        << stableTimestamp << " Initial Data Timestamp: " << initialDataTimestamp;
    int ret = _conn->rollback_to_stable(_conn, nullptr);
    if (ret) {
        return {ErrorCodes::UnrecoverableRollbackError,
                str::stream() << "Error rolling back to stable. Err: " << wiredtiger_strerror(ret)};
    }

    _journalFlusher = std::make_unique<WiredTigerJournalFlusher>(_sessionCache.get());
    _journalFlusher->go();
    _checkpointThread = std::make_unique<WiredTigerCheckpointThread>(_sessionCache.get());
    _checkpointThread->setInitialDataTimestamp(initialDataTimestamp);
    _checkpointThread->setStableTimestamp(stableTimestamp);
    _checkpointThread->go();

    _sizeStorer = std::make_unique<WiredTigerSizeStorer>(_conn, _sizeStorerUri, _readOnly);

    return {stableTimestamp};
}

Timestamp WiredTigerKVEngine::getAllCommittedTimestamp() const {
    return Timestamp(_oplogManager->fetchAllCommittedValue(_conn));
}

boost::optional<Timestamp> WiredTigerKVEngine::getRecoveryTimestamp() const {
    if (!supportsRecoveryTimestamp()) {
        severe() << "WiredTiger is configured to not support providing a recovery timestamp";
        fassertFailed(50745);
    }

    if (_recoveryTimestamp.isNull()) {
        return boost::none;
    }

    return _recoveryTimestamp;
}

boost::optional<Timestamp> WiredTigerKVEngine::getLastStableCheckpointTimestamp() const {
    if (!supportsRecoverToStableTimestamp()) {
        severe() << "WiredTiger is configured to not support recover to a stable timestamp";
        fassertFailed(50770);
    }

    const auto ret = _checkpointThread->getLastStableCheckpointTimestamp();
    if (ret) {
        return Timestamp(ret);
    }

    if (!_recoveryTimestamp.isNull()) {
        return _recoveryTimestamp;
    }

    return boost::none;
}

bool WiredTigerKVEngine::supportsReadConcernSnapshot() const {
    return true;
}

bool WiredTigerKVEngine::supportsReadConcernMajority() const {
    return _keepDataHistory;
}

void WiredTigerKVEngine::startOplogManager(OperationContext* opCtx,
                                           const std::string& uri,
                                           WiredTigerRecordStore* oplogRecordStore) {
    stdx::lock_guard<stdx::mutex> lock(_oplogManagerMutex);
    if (_oplogManagerCount == 0)
        _oplogManager->start(opCtx, uri, oplogRecordStore, !_keepDataHistory);
    _oplogManagerCount++;
}

void WiredTigerKVEngine::haltOplogManager() {
    stdx::unique_lock<stdx::mutex> lock(_oplogManagerMutex);
    invariant(_oplogManagerCount > 0);
    _oplogManagerCount--;
    if (_oplogManagerCount == 0) {
        _oplogManager->halt();
    }
}

void WiredTigerKVEngine::replicationBatchIsComplete() const {
    _oplogManager->triggerJournalFlush();
}

}  // namespace mongo<|MERGE_RESOLUTION|>--- conflicted
+++ resolved
@@ -100,9 +100,6 @@
 
 namespace mongo {
 
-<<<<<<< HEAD
-
-=======
 // Close idle wiredtiger sessions in the session cache after this many seconds.
 // The default is 5 mins. Have a shorter default in the debug build to aid testing.
 MONGO_EXPORT_SERVER_PARAMETER(wiredTigerSessionCloseIdleTimeSecs,
@@ -115,7 +112,6 @@
         }
         return Status::OK();
     });
->>>>>>> caa42a1f
 
 bool WiredTigerFileVersion::shouldDowngrade(bool readOnly,
                                             bool repairMode,
