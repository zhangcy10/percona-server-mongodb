/*
 *    Copyright (C) 2013 10gen Inc.
 *
 *    This program is free software: you can redistribute it and/or  modify
 *    it under the terms of the GNU Affero General Public License, version 3,
 *    as published by the Free Software Foundation.
 *
 *    This program is distributed in the hope that it will be useful,
 *    but WITHOUT ANY WARRANTY; without even the implied warranty of
 *    MERCHANTABILITY or FITNESS FOR A PARTICULAR PURPOSE.  See the
 *    GNU Affero General Public License for more details.
 *
 *    You should have received a copy of the GNU Affero General Public License
 *    along with this program.  If not, see <http://www.gnu.org/licenses/>.
 *
 *    As a special exception, the copyright holders give permission to link the
 *    code of portions of this program with the OpenSSL library under certain
 *    conditions as described in each individual source file and distribute
 *    linked combinations including the program with the OpenSSL library. You
 *    must comply with the GNU Affero General Public License in all respects for
 *    all of the code used other than as permitted herein. If you modify file(s)
 *    with this exception, you may extend this exception to your version of the
 *    file(s), but you are not obligated to do so. If you do not wish to do so,
 *    delete this exception statement from your version. If you delete this
 *    exception statement from all source files in the program, then also delete
 *    it in the license file.
 */

#define MONGO_LOG_DEFAULT_COMPONENT ::mongo::logger::LogComponent::kControl

#include "mongo/db/mongod_options.h"

#include <boost/filesystem.hpp>
#include <iostream>
#include <string>
#include <vector>

#include "mongo/base/status.h"
#include "mongo/bson/json.h"
#include "mongo/bson/util/builder.h"
#include "mongo/config.h"
#include "mongo/db/db.h"
#include "mongo/db/instance.h"
#include "mongo/db/repl/repl_settings.h"
#include "mongo/db/server_options.h"
#include "mongo/db/server_options_helpers.h"
#include "mongo/db/storage/mmap_v1/mmap_v1_options.h"
#include "mongo/logger/console_appender.h"
#include "mongo/logger/message_event_utf8_encoder.h"
#include "mongo/s/catalog/catalog_manager.h"
#include "mongo/util/log.h"
#include "mongo/util/mongoutils/str.h"
#include "mongo/util/net/ssl_options.h"
#include "mongo/util/options_parser/startup_options.h"
#include "mongo/util/version.h"

namespace mongo {

using std::cout;
using std::endl;
using std::string;

MongodGlobalParams mongodGlobalParams;

extern DiagLog _diaglog;

Status addMongodOptions(moe::OptionSection* options) {
    moe::OptionSection general_options("General options");

    Status ret = addGeneralServerOptions(&general_options);
    if (!ret.isOK()) {
        return ret;
    }

#if defined(_WIN32)
    moe::OptionSection windows_scm_options("Windows Service Control Manager options");

    ret = addWindowsServerOptions(&windows_scm_options);
    if (!ret.isOK()) {
        return ret;
    }
#endif

#ifdef MONGO_CONFIG_SSL
    moe::OptionSection ssl_options("SSL options");

    ret = addSSLServerOptions(&ssl_options);
    if (!ret.isOK()) {
        return ret;
    }
#endif

    moe::OptionSection ms_options("Master/slave options (old; use replica sets instead)");
    moe::OptionSection rs_options("Replica set options");
    moe::OptionSection replication_options("Replication options");
    moe::OptionSection sharding_options("Sharding options");
    moe::OptionSection storage_options("Storage options");

    // Authentication Options

    // Way to enable or disable auth on command line and in Legacy config file
    general_options.addOptionChaining("auth", "auth", moe::Switch, "run with security")
        .setSources(moe::SourceAllLegacy)
        .incompatibleWith("noauth");

    // Way to enable or disable auth in JSON Config
    general_options
        .addOptionChaining(
            "security.authorization",
            "",
            moe::String,
            "How the database behaves with respect to authorization of clients.  "
            "Options are \"disabled\", which means that authorization checks are not "
            "performed, and \"enabled\" which means that a client cannot perform actions it is "
            "not authorized to do.")
        .setSources(moe::SourceYAMLConfig)
        .format("(:?disabled)|(:?enabled)", "(disabled/enabled)");

    // setParameter parameters that we want as config file options
    // TODO: Actually read these into our environment.  Currently they have no effect
    general_options.addOptionChaining("security.authSchemaVersion", "", moe::String, "TODO")
        .setSources(moe::SourceYAMLConfig);

    general_options.addOptionChaining("security.enableLocalhostAuthBypass", "", moe::String, "TODO")
        .setSources(moe::SourceYAMLConfig);


    // Network Options

    general_options.addOptionChaining("net.http.JSONPEnabled",
                                      "jsonp",
                                      moe::Switch,
                                      "allow JSONP access via http (has security implications)");

    general_options.addOptionChaining(
        "net.http.RESTInterfaceEnabled", "rest", moe::Switch, "turn on simple rest api");

    // Diagnostic Options

    general_options
        .addOptionChaining(
            "diaglog", "diaglog", moe::Int, "DEPRECATED: 0=off 1=W 2=R 3=both 7=W+some reads")
        .hidden()
        .setSources(moe::SourceAllLegacy);

    general_options
        .addOptionChaining("operationProfiling.slowOpThresholdMs",
                           "slowms",
                           moe::Int,
                           "value of slow for profile and console log")
        .setDefault(moe::Value(100));

    general_options.addOptionChaining("profile", "profile", moe::Int, "0=off 1=slow, 2=all")
        .setSources(moe::SourceAllLegacy);

    general_options
        .addOptionChaining("operationProfiling.mode", "", moe::String, "(off/slowOp/all)")
        .setSources(moe::SourceYAMLConfig)
        .format("(:?off)|(:?slowOp)|(:?all)", "(off/slowOp/all)");

<<<<<<< HEAD
    general_options.addOptionChaining("operationProfiling.rateLimit",
                                      "rateLimit",
                                      moe::Int,
                                      "rate limiter value for profiling")
        .setDefault(moe::Value(1))
        .validRange(0, RATE_LIMIT_MAX);

    general_options.addOptionChaining(
                        "cpu", "cpu", moe::Switch, "periodically show cpu and iowait utilization")
=======
    general_options
        .addOptionChaining(
            "cpu", "cpu", moe::Switch, "periodically show cpu and iowait utilization")
>>>>>>> e533634d
        .setSources(moe::SourceAllLegacy);

    general_options
        .addOptionChaining(
            "sysinfo", "sysinfo", moe::Switch, "print some diagnostic system information")
        .setSources(moe::SourceAllLegacy);

    // Storage Options

    storage_options.addOptionChaining(
        "storage.engine",
        "storageEngine",
        moe::String,
        "what storage engine to use - defaults to wiredTiger if no data files present");


#ifdef _WIN32
    boost::filesystem::path currentPath = boost::filesystem::current_path();

    std::string defaultPath = currentPath.root_name().string() + storageGlobalParams.kDefaultDbPath;
    storage_options.addOptionChaining("storage.dbPath",
                                      "dbpath",
                                      moe::String,
                                      std::string("directory for datafiles - defaults to ") +
                                          storageGlobalParams.kDefaultDbPath + " which is " +
                                          defaultPath + " based on the current working drive");

#else
    storage_options.addOptionChaining("storage.dbPath",
                                      "dbpath",
                                      moe::String,
                                      std::string("directory for datafiles - defaults to ") +
                                          storageGlobalParams.kDefaultDbPath);

#endif
    storage_options.addOptionChaining("storage.directoryPerDB",
                                      "directoryperdb",
                                      moe::Switch,
                                      "each database will be stored in a separate directory");

    storage_options
        .addOptionChaining("storage.queryableBackupMode",
                           "queryableBackupMode",
                           moe::Switch,
                           "enable read-only mode - if true the server will not accept writes.")
        .setSources(moe::SourceAll)
        .hidden();


    general_options
        .addOptionChaining("noIndexBuildRetry",
                           "noIndexBuildRetry",
                           moe::Switch,
                           "don't retry any index builds that were interrupted by shutdown")
        .setSources(moe::SourceAllLegacy);

    general_options
        .addOptionChaining("storage.indexBuildRetry",
                           "",
                           moe::Bool,
                           "don't retry any index builds that were interrupted by shutdown")
        .setSources(moe::SourceYAMLConfig);

    storage_options
        .addOptionChaining("noprealloc",
                           "noprealloc",
                           moe::Switch,
                           "disable data file preallocation - will often hurt performance")
        .setSources(moe::SourceAllLegacy);

    storage_options
        .addOptionChaining("storage.mmapv1.preallocDataFiles",
                           "",
                           moe::Bool,
                           "disable data file preallocation - will often hurt performance",
                           "storage.preallocDataFiles")
        .setSources(moe::SourceYAMLConfig);

    storage_options
        .addOptionChaining("storage.mmapv1.nsSize",
                           "nssize",
                           moe::Int,
                           ".ns file size (in MB) for new databases",
                           "storage.nsSize")
        .setDefault(moe::Value(16));

    storage_options
        .addOptionChaining("storage.mmapv1.quota.enforced",
                           "quota",
                           moe::Switch,
                           "limits each database to a certain number of files (8 default)",
                           "storage.quota.enforced")
        .incompatibleWith("keyFile");

    storage_options.addOptionChaining("storage.mmapv1.quota.maxFilesPerDB",
                                      "quotaFiles",
                                      moe::Int,
                                      "number of files allowed per db, implies --quota",
                                      "storage.quota.maxFilesPerDB");

    storage_options.addOptionChaining("storage.mmapv1.smallFiles",
                                      "smallfiles",
                                      moe::Switch,
                                      "use a smaller default file size",
                                      "storage.smallFiles");

    storage_options
        .addOptionChaining("storage.syncPeriodSecs",
                           "syncdelay",
                           moe::Double,
                           "seconds between disk syncs (0=never, but not recommended)")
        .setDefault(moe::Value(60.0));

    // Upgrade and repair are disallowed in JSON configs since they trigger very heavyweight
    // actions rather than specify configuration data
    storage_options.addOptionChaining("upgrade", "upgrade", moe::Switch, "upgrade db if needed")
        .setSources(moe::SourceAllLegacy);

    storage_options.addOptionChaining("repair", "repair", moe::Switch, "run repair on all dbs")
        .setSources(moe::SourceAllLegacy);

    storage_options.addOptionChaining("storage.repairPath",
                                      "repairpath",
                                      moe::String,
                                      "root directory for repair files - defaults to dbpath");

    // Javascript Options

    general_options
        .addOptionChaining("noscripting", "noscripting", moe::Switch, "disable scripting engine")
        .setSources(moe::SourceAllLegacy);

    general_options
        .addOptionChaining(
            "security.javascriptEnabled", "", moe::Bool, "Enable javascript execution")
        .setSources(moe::SourceYAMLConfig);

    // Query Options

    general_options
        .addOptionChaining("notablescan", "notablescan", moe::Switch, "do not allow table scans")
        .setSources(moe::SourceAllLegacy);

    // Journaling Options

    // Way to enable or disable journaling on command line and in Legacy config file
    storage_options.addOptionChaining("journal", "journal", moe::Switch, "enable journaling")
        .setSources(moe::SourceAllLegacy);

    storage_options
        .addOptionChaining("nojournal",
                           "nojournal",
                           moe::Switch,
                           "disable journaling (journaling is on by default for 64 bit)")
        .setSources(moe::SourceAllLegacy);

    storage_options.addOptionChaining("dur", "dur", moe::Switch, "enable journaling")
        .hidden()
        .setSources(moe::SourceAllLegacy);

    storage_options.addOptionChaining("nodur", "nodur", moe::Switch, "disable journaling")
        .hidden()
        .setSources(moe::SourceAllLegacy);

    // Way to enable or disable journaling in JSON Config
    general_options.addOptionChaining("storage.journal.enabled", "", moe::Bool, "enable journaling")
        .setSources(moe::SourceYAMLConfig);

    // Two ways to set durability diagnostic options.  durOptions is deprecated
    storage_options
        .addOptionChaining("storage.mmapv1.journal.debugFlags",
                           "journalOptions",
                           moe::Int,
                           "journal diagnostic options",
                           "storage.journal.debugFlags")
        .incompatibleWith("durOptions");

    storage_options
        .addOptionChaining("durOptions", "durOptions", moe::Int, "durability diagnostic options")
        .hidden()
        .setSources(moe::SourceAllLegacy)
        .incompatibleWith("storage.mmapv1.journal.debugFlags");

    storage_options.addOptionChaining("storage.journal.commitIntervalMs",
                                      "journalCommitInterval",
                                      moe::Int,
                                      "how often to group/batch commit (ms)",
                                      "storage.mmapv1.journal.commitIntervalMs");

    // Deprecated option that we don't want people to use for performance reasons
    storage_options
        .addOptionChaining(
            "nopreallocj", "nopreallocj", moe::Switch, "don't preallocate journal files")
        .hidden()
        .setSources(moe::SourceAllLegacy);

#if defined(__linux__)
    general_options.addOptionChaining(
        "shutdown", "shutdown", moe::Switch, "kill a running server (for init scripts)");

#endif

    // Master Slave Options

    ms_options.addOptionChaining("master", "master", moe::Switch, "master mode")
        .incompatibleWith("replication.replSet")
        .incompatibleWith("replication.replSetName")
        .setSources(moe::SourceAllLegacy);

    ms_options.addOptionChaining("slave", "slave", moe::Switch, "slave mode")
        .incompatibleWith("replication.replSet")
        .incompatibleWith("replication.replSetName")
        .setSources(moe::SourceAllLegacy);

    ms_options
        .addOptionChaining(
            "source", "source", moe::String, "when slave: specify master as <server:port>")
        .incompatibleWith("replication.replSet")
        .incompatibleWith("replication.replSetName")
        .setSources(moe::SourceAllLegacy);

    ms_options
        .addOptionChaining(
            "only", "only", moe::String, "when slave: specify a single database to replicate")
        .incompatibleWith("replication.replSet")
        .incompatibleWith("replication.replSetName")
        .setSources(moe::SourceAllLegacy);

    ms_options
        .addOptionChaining(
            "slavedelay",
            "slavedelay",
            moe::Int,
            "specify delay (in seconds) to be used when applying master ops to slave")
        .incompatibleWith("replication.replSet")
        .incompatibleWith("replication.replSetName")
        .setSources(moe::SourceAllLegacy);

    ms_options
        .addOptionChaining(
            "autoresync", "autoresync", moe::Switch, "automatically resync if slave data is stale")
        .incompatibleWith("replication.replSet")
        .incompatibleWith("replication.replSetName")
        .setSources(moe::SourceAllLegacy);

    // Replication Options

    replication_options.addOptionChaining(
        "replication.oplogSizeMB",
        "oplogSize",
        moe::Int,
        "size to use (in MB) for replication op log. default is 5% of disk space "
        "(i.e. large is good)");

    rs_options
        .addOptionChaining("replication.replSet",
                           "replSet",
                           moe::String,
                           "arg is <setname>[/<optionalseedhostlist>]")
        .setSources(moe::SourceAllLegacy);

    rs_options.addOptionChaining("replication.replSetName", "", moe::String, "arg is <setname>")
        .setSources(moe::SourceYAMLConfig)
        .format("[^/]+", "[replica set name with no \"/\"]");

    rs_options
        .addOptionChaining("replication.secondaryIndexPrefetch",
                           "replIndexPrefetch",
                           moe::String,
                           "specify index prefetching behavior (if secondary) [none|_id_only|all]")
        .format("(:?none)|(:?_id_only)|(:?all)", "(none/_id_only/all)");

    rs_options.addOptionChaining("replication.enableMajorityReadConcern",
                                 "enableMajorityReadConcern",
                                 moe::Switch,
                                 "enables majority readConcern");

    // Sharding Options

    sharding_options
        .addOptionChaining("configsvr",
                           "configsvr",
                           moe::Switch,
                           "declare this is a config db of a cluster; default port 27019; "
                           "default dir /data/configdb")
        .setSources(moe::SourceAllLegacy)
        .incompatibleWith("shardsvr")
        .incompatibleWith("nojournal");

    sharding_options
        .addOptionChaining("shardsvr",
                           "shardsvr",
                           moe::Switch,
                           "declare this is a shard db of a cluster; default port 27018")
        .setSources(moe::SourceAllLegacy)
        .incompatibleWith("configsvr");

    sharding_options
        .addOptionChaining(
            "sharding.clusterRole",
            "",
            moe::String,
            "Choose what role this mongod has in a sharded cluster.  Possible values are:\n"
            "    \"configsvr\": Start this node as a config server.  Starts on port 27019 by "
            "default."
            "    \"shardsvr\": Start this node as a shard server.  Starts on port 27018 by "
            "default.")
        .setSources(moe::SourceYAMLConfig)
        .format("(:?configsvr)|(:?shardsvr)", "(configsvr/shardsvr)");

    sharding_options
        .addOptionChaining(
            "sharding._overrideShardIdentity",
            "",
            moe::String,
            "overrides the shardIdentity document settings stored in the local storage with "
            "a MongoDB Extended JSON document in string format")
        .setSources(moe::SourceYAMLConfig)
        .incompatibleWith("configsvr")
        .requires("storage.queryableBackupMode");

    sharding_options
        .addOptionChaining("noMoveParanoia",
                           "noMoveParanoia",
                           moe::Switch,
                           "turn off paranoid saving of data for the moveChunk command; default")
        .hidden()
        .setSources(moe::SourceAllLegacy)
        .incompatibleWith("moveParanoia");

    sharding_options
        .addOptionChaining("moveParanoia",
                           "moveParanoia",
                           moe::Switch,
                           "turn on paranoid saving of data during the moveChunk command "
                           "(used for internal system diagnostics)")
        .hidden()
        .setSources(moe::SourceAllLegacy)
        .incompatibleWith("noMoveParanoia");

    sharding_options
        .addOptionChaining("sharding.archiveMovedChunks",
                           "",
                           moe::Bool,
                           "config file option to turn on paranoid saving of data during the "
                           "moveChunk command (used for internal system diagnostics)")
        .hidden()
        .setSources(moe::SourceYAMLConfig);


    options->addSection(general_options);
#if defined(_WIN32)
    options->addSection(windows_scm_options);
#endif
    options->addSection(replication_options);
    options->addSection(ms_options);
    options->addSection(rs_options);
    options->addSection(sharding_options);
#ifdef MONGO_CONFIG_SSL
    options->addSection(ssl_options);
#endif
    options->addSection(storage_options);

    // The following are legacy options that are disallowed in the JSON config file

    options
        ->addOptionChaining(
            "fastsync",
            "fastsync",
            moe::Switch,
            "indicate that this instance is starting from a dbpath snapshot of the repl peer")
        .hidden()
        .setSources(moe::SourceAllLegacy);

    options
        ->addOptionChaining("pretouch",
                            "pretouch",
                            moe::Int,
                            "n pretouch threads for applying master/slave operations")
        .hidden()
        .setSources(moe::SourceAllLegacy);

    // This is a deprecated option that we are supporting for backwards compatibility
    // The first value for this option can be either 'dbpath' or 'run'.
    // If it is 'dbpath', mongod prints the dbpath and exits.  Any extra values are ignored.
    // If it is 'run', mongod runs normally.  Providing extra values is an error.
    options->addOptionChaining("command", "command", moe::StringVector, "command")
        .hidden()
        .positional(1, 3)
        .setSources(moe::SourceAllLegacy);

    options
        ->addOptionChaining("cacheSize", "cacheSize", moe::Long, "cache size (in MB) for rec store")
        .hidden()
        .setSources(moe::SourceAllLegacy);

    // deprecated pairing command line options
    options->addOptionChaining("pairwith", "pairwith", moe::Switch, "DEPRECATED")
        .hidden()
        .setSources(moe::SourceAllLegacy);

    options->addOptionChaining("arbiter", "arbiter", moe::Switch, "DEPRECATED")
        .hidden()
        .setSources(moe::SourceAllLegacy);

    options->addOptionChaining("opIdMem", "opIdMem", moe::Switch, "DEPRECATED")
        .hidden()
        .setSources(moe::SourceAllLegacy);

    return Status::OK();
}

void printMongodHelp(const moe::OptionSection& options) {
    std::cout << options.helpString() << std::endl;
};

namespace {
void sysRuntimeInfo() {
#if defined(_SC_PAGE_SIZE)
    log() << "  page size: " << (int)sysconf(_SC_PAGE_SIZE) << endl;
#endif
#if defined(_SC_PHYS_PAGES)
    log() << "  _SC_PHYS_PAGES: " << sysconf(_SC_PHYS_PAGES) << endl;
#endif
#if defined(_SC_AVPHYS_PAGES)
    log() << "  _SC_AVPHYS_PAGES: " << sysconf(_SC_AVPHYS_PAGES) << endl;
#endif
}
}  // namespace

void setPlainConsoleLogger() {
    logger::LogManager* manager = logger::globalLogManager();
    manager->getGlobalDomain()->clearAppenders();
    manager->getGlobalDomain()->attachAppender(logger::MessageLogDomain::AppenderAutoPtr(
        new logger::ConsoleAppender<logger::MessageEventEphemeral>(
            new logger::MessageEventUnadornedEncoder)));
}

bool handlePreValidationMongodOptions(const moe::Environment& params,
                                      const std::vector<std::string>& args) {
    if (params.count("help") && params["help"].as<bool>() == true) {
        printMongodHelp(moe::startupOptions);
        return false;
    }
    if (params.count("version") && params["version"].as<bool>() == true) {
        setPlainConsoleLogger();
        log() << mongodVersion() << endl;
        printBuildInfo();
        return false;
    }
    if (params.count("sysinfo") && params["sysinfo"].as<bool>() == true) {
        setPlainConsoleLogger();
        sysRuntimeInfo();
        return false;
    }

    return true;
}

Status validateMongodOptions(const moe::Environment& params) {
    Status ret = validateServerOptions(params);
    if (!ret.isOK()) {
        return ret;
    }

    if ((params.count("nodur") || params.count("nojournal")) &&
        (params.count("dur") || params.count("journal"))) {
        return Status(ErrorCodes::BadValue,
                      "Can't specify both --journal and --nojournal options.");
    }

    // SERVER-10019 Enabling rest/jsonp without --httpinterface should break in all cases in the
    // future
    if (params.count("net.http.RESTInterfaceEnabled") &&
        params["net.http.RESTInterfaceEnabled"].as<bool>() == true) {
        // If we are explicitly setting httpinterface to false in the config file (the source of
        // "net.http.enabled") and not overriding it on the command line (the source of
        // "httpinterface"), then we can fail with an error message without breaking backwards
        // compatibility.
        if (!params.count("httpinterface") && params.count("net.http.enabled") &&
            params["net.http.enabled"].as<bool>() == false) {
            return Status(ErrorCodes::BadValue,
                          "httpinterface must be enabled to use the rest api");
        }
    }

    if (params.count("net.http.JSONPEnabled") &&
        params["net.http.JSONPEnabled"].as<bool>() == true) {
        // If we are explicitly setting httpinterface to false in the config file (the source of
        // "net.http.enabled") and not overriding it on the command line (the source of
        // "httpinterface"), then we can fail with an error message without breaking backwards
        // compatibility.
        if (!params.count("httpinterface") && params.count("net.http.enabled") &&
            params["net.http.enabled"].as<bool>() == false) {
            return Status(ErrorCodes::BadValue, "httpinterface must be enabled to use jsonp");
        }
    }

#ifdef _WIN32
    if (params.count("install") || params.count("reinstall")) {
        if (params.count("storage.dbPath") &&
            !boost::filesystem::path(params["storage.dbPath"].as<string>()).is_absolute()) {
            return Status(ErrorCodes::BadValue,
                          "dbPath requires an absolute file path with Windows services");
        }
    }
#endif

    if (params.count("storage.queryableBackupMode")) {
        // Command line options that are disallowed when --queryableBackupMode is specified.
        for (const auto& disallowedOption : {"replSet",
                                             "configSvr",
                                             "upgrade",
                                             "repair",
                                             "profile",
                                             "master",
                                             "slave",
                                             "source",
                                             "only",
                                             "slavedelay",
                                             "journal",
                                             "storage.journal.enabled",
                                             "dur",
                                             "autoresync",
                                             "fastsync"}) {
            if (params.count(disallowedOption)) {
                return Status(ErrorCodes::BadValue,
                              str::stream() << "Cannot specify both --queryableBackupMode and --"
                                            << disallowedOption);
            }
        }

        bool isClusterRoleShard = false;
        if (params.count("sharding.clusterRole")) {
            auto clusterRole = params["sharding.clusterRole"].as<std::string>();
            isClusterRoleShard = (clusterRole == "shardsvr");
        }

        if ((isClusterRoleShard || params.count("shardsvr")) &&
            !params.count("sharding._overrideShardIdentity")) {
            return Status(
                ErrorCodes::BadValue,
                "shardsvr cluster role with queryableBackupMode requires _overrideShardIdentity");
        }
    }

    return Status::OK();
}

Status canonicalizeMongodOptions(moe::Environment* params) {
    // Need to handle this before canonicalizing the general "server options", since
    // httpinterface and nohttpinterface are shared between mongos and mongod, but mongod has
    // extra validation required.
    if (params->count("net.http.RESTInterfaceEnabled") &&
        (*params)["net.http.RESTInterfaceEnabled"].as<bool>() == true) {
        bool httpEnabled = false;
        if (params->count("net.http.enabled")) {
            Status ret = params->get("net.http.enabled", &httpEnabled);
            if (!ret.isOK()) {
                return ret;
            }
        }
        if (params->count("nohttpinterface")) {
            log() << "** WARNING: Should not specify both --rest and --nohttpinterface"
                  << startupWarningsLog;
        } else if (!(params->count("httpinterface") ||
                     (params->count("net.http.enabled") && httpEnabled == true))) {
            log() << "** WARNING: --rest is specified without --httpinterface,"
                  << startupWarningsLog;
            log() << "**          enabling http interface" << startupWarningsLog;
            Status ret = params->set("httpinterface", moe::Value(true));
            if (!ret.isOK()) {
                return ret;
            }
        }
    }

    if (params->count("net.http.JSONPEnabled") &&
        (*params)["net.http.JSONPEnabled"].as<bool>() == true) {
        if (params->count("nohttpinterface")) {
            log() << "** WARNING: Should not specify both --jsonp and --nohttpinterface"
                  << startupWarningsLog;
        } else if (!params->count("httpinterface")) {
            log() << "** WARNING --jsonp is specified without --httpinterface,"
                  << startupWarningsLog;
            log() << "**         enabling http interface" << startupWarningsLog;
            Status ret = params->set("httpinterface", moe::Value(true));
            if (!ret.isOK()) {
                return ret;
            }
        }
    }

    Status ret = canonicalizeServerOptions(params);
    if (!ret.isOK()) {
        return ret;
    }

#ifdef MONGO_CONFIG_SSL
    ret = canonicalizeSSLServerOptions(params);
    if (!ret.isOK()) {
        return ret;
    }
#endif

    // "storage.journal.enabled" comes from the config file, so override it if any of "journal",
    // "nojournal", "dur", and "nodur" are set, since those come from the command line.
    if (params->count("journal")) {
        Status ret =
            params->set("storage.journal.enabled", moe::Value((*params)["journal"].as<bool>()));
        if (!ret.isOK()) {
            return ret;
        }
        ret = params->remove("journal");
        if (!ret.isOK()) {
            return ret;
        }
    }
    if (params->count("nojournal")) {
        Status ret =
            params->set("storage.journal.enabled", moe::Value(!(*params)["nojournal"].as<bool>()));
        if (!ret.isOK()) {
            return ret;
        }
        ret = params->remove("nojournal");
        if (!ret.isOK()) {
            return ret;
        }
    }
    if (params->count("dur")) {
        Status ret =
            params->set("storage.journal.enabled", moe::Value((*params)["dur"].as<bool>()));
        if (!ret.isOK()) {
            return ret;
        }
        ret = params->remove("dur");
        if (!ret.isOK()) {
            return ret;
        }
    }
    if (params->count("nodur")) {
        Status ret =
            params->set("storage.journal.enabled", moe::Value(!(*params)["nodur"].as<bool>()));
        if (!ret.isOK()) {
            return ret;
        }
        ret = params->remove("nodur");
        if (!ret.isOK()) {
            return ret;
        }
    }

    // "storage.mmapv1.journal.durOptions" comes from the config file, so override it
    // if "durOptions" is set since that comes from the command line.
    if (params->count("durOptions")) {
        int durOptions;
        Status ret = params->get("durOptions", &durOptions);
        if (!ret.isOK()) {
            return ret;
        }
        ret = params->remove("durOptions");
        if (!ret.isOK()) {
            return ret;
        }
        ret = params->set("storage.mmapv1.journal.debugFlags", moe::Value(durOptions));
        if (!ret.isOK()) {
            return ret;
        }
    }

    // "security.authorization" comes from the config file, so override it if "auth" is
    // set since those come from the command line.
    if (params->count("auth")) {
        Status ret =
            params->set("security.authorization",
                        (*params)["auth"].as<bool>() ? moe::Value(std::string("enabled"))
                                                     : moe::Value(std::string("disabled")));
        if (!ret.isOK()) {
            return ret;
        }
        ret = params->remove("auth");
        if (!ret.isOK()) {
            return ret;
        }
    }

    // "storage.mmapv1.preallocDataFiles" comes from the config file, so override it if "noprealloc"
    // is set since that comes from the command line.
    if (params->count("noprealloc")) {
        Status ret = params->set("storage.mmapv1.preallocDataFiles",
                                 moe::Value(!(*params)["noprealloc"].as<bool>()));
        if (!ret.isOK()) {
            return ret;
        }
        ret = params->remove("noprealloc");
        if (!ret.isOK()) {
            return ret;
        }
    }

    // "sharding.archiveMovedChunks" comes from the config file, so override it if
    // "noMoveParanoia" or "moveParanoia" are set since those come from the command line.
    if (params->count("noMoveParanoia")) {
        Status ret = params->set("sharding.archiveMovedChunks",
                                 moe::Value(!(*params)["noMoveParanoia"].as<bool>()));
        if (!ret.isOK()) {
            return ret;
        }
        ret = params->remove("noMoveParanoia");
        if (!ret.isOK()) {
            return ret;
        }
    }
    if (params->count("moveParanoia")) {
        Status ret = params->set("sharding.archiveMovedChunks",
                                 moe::Value((*params)["moveParanoia"].as<bool>()));
        if (!ret.isOK()) {
            return ret;
        }
        ret = params->remove("moveParanoia");
        if (!ret.isOK()) {
            return ret;
        }
    }

    // "sharding.clusterRole" comes from the config file, so override it if "configsvr" or
    // "shardsvr" are set since those come from the command line.
    if (params->count("configsvr")) {
        if ((*params)["configsvr"].as<bool>() == false) {
            // Handle the case where "configsvr" comes from the legacy config file and is set to
            // false.  This option is not allowed in the YAML config.
            return Status(ErrorCodes::BadValue,
                          "configsvr option cannot be set to false in config file");
        }
        Status ret = params->set("sharding.clusterRole", moe::Value(std::string("configsvr")));
        if (!ret.isOK()) {
            return ret;
        }
        ret = params->remove("configsvr");
        if (!ret.isOK()) {
            return ret;
        }
    }
    if (params->count("shardsvr")) {
        if ((*params)["shardsvr"].as<bool>() == false) {
            // Handle the case where "shardsvr" comes from the legacy config file and is set to
            // false.  This option is not allowed in the YAML config.
            return Status(ErrorCodes::BadValue,
                          "shardsvr option cannot be set to false in config file");
        }
        Status ret = params->set("sharding.clusterRole", moe::Value(std::string("shardsvr")));
        if (!ret.isOK()) {
            return ret;
        }
        ret = params->remove("shardsvr");
        if (!ret.isOK()) {
            return ret;
        }
    }

    if (params->count("profile")) {
        int profilingMode;
        Status ret = params->get("profile", &profilingMode);
        if (!ret.isOK()) {
            return ret;
        }
        std::string profilingModeString;
        if (profilingMode == 0) {
            profilingModeString = "off";
        } else if (profilingMode == 1) {
            profilingModeString = "slowOp";
        } else if (profilingMode == 2) {
            profilingModeString = "all";
        } else {
            StringBuilder sb;
            sb << "Bad value for profile: " << profilingMode
               << ".  Supported modes are: (0=off|1=slowOp|2=all)";
            return Status(ErrorCodes::BadValue, sb.str());
        }
        ret = params->set("operationProfiling.mode", moe::Value(profilingModeString));
        if (!ret.isOK()) {
            return ret;
        }
        ret = params->remove("profile");
        if (!ret.isOK()) {
            return ret;
        }
    }

    // "storage.indexBuildRetry" comes from the config file, so override it if
    // "noIndexBuildRetry" is set since that comes from the command line.
    if (params->count("noIndexBuildRetry")) {
        Status ret = params->set("storage.indexBuildRetry",
                                 moe::Value(!(*params)["noIndexBuildRetry"].as<bool>()));
        if (!ret.isOK()) {
            return ret;
        }
        ret = params->remove("noIndexBuildRetry");
        if (!ret.isOK()) {
            return ret;
        }
    }

    // Ensure that "replication.replSet" logically overrides "replication.replSetName".  We
    // can't canonicalize them as the same option, because they mean slightly different things.
    // "replication.replSet" can include a seed list, while "replication.replSetName" just has
    // the replica set name.
    if (params->count("replication.replSet") && params->count("replication.replSetName")) {
        ret = params->remove("replication.replSetName");
        if (!ret.isOK()) {
            return ret;
        }
    }

    // "security.javascriptEnabled" comes from the config file, so override it if "noscripting"
    // is set since that comes from the command line.
    if (params->count("noscripting")) {
        Status ret = params->set("security.javascriptEnabled",
                                 moe::Value(!(*params)["noscripting"].as<bool>()));
        if (!ret.isOK()) {
            return ret;
        }
        ret = params->remove("noscripting");
        if (!ret.isOK()) {
            return ret;
        }
    }

    return Status::OK();
}

Status storeMongodOptions(const moe::Environment& params, const std::vector<std::string>& args) {
    Status ret = storeServerOptions(params, args);
    if (!ret.isOK()) {
        return ret;
    }

    // TODO: Integrate these options with their setParameter counterparts
    if (params.count("security.authSchemaVersion")) {
        return Status(ErrorCodes::BadValue,
                      "security.authSchemaVersion is currently not supported in config files");
    }

    if (params.count("security.enableLocalhostAuthBypass")) {
        return Status(ErrorCodes::BadValue,
                      "security.enableLocalhostAuthBypass is currently not supported in config "
                      "files");
    }

    if (params.count("storage.engine")) {
        storageGlobalParams.engine = params["storage.engine"].as<string>();
        storageGlobalParams.engineSetByUser = true;
    }

    if (params.count("storage.dbPath")) {
        storageGlobalParams.dbpath = params["storage.dbPath"].as<string>();
        if (params.count("processManagement.fork") && storageGlobalParams.dbpath[0] != '/') {
            // we need to change dbpath if we fork since we change
            // cwd to "/"
            // fork only exists on *nix
            // so '/' is safe
            storageGlobalParams.dbpath = serverGlobalParams.cwd + "/" + storageGlobalParams.dbpath;
        }
    }
#ifdef _WIN32
    if (storageGlobalParams.dbpath.size() > 1 &&
        storageGlobalParams.dbpath[storageGlobalParams.dbpath.size() - 1] == '/') {
        // size() check is for the unlikely possibility of --dbpath "/"
        storageGlobalParams.dbpath =
            storageGlobalParams.dbpath.erase(storageGlobalParams.dbpath.size() - 1);
    }
#endif

    if (params.count("operationProfiling.mode")) {
        std::string profilingMode = params["operationProfiling.mode"].as<std::string>();
        if (profilingMode == "off") {
            serverGlobalParams.defaultProfile = 0;
        } else if (profilingMode == "slowOp") {
            serverGlobalParams.defaultProfile = 1;
        } else if (profilingMode == "all") {
            serverGlobalParams.defaultProfile = 2;
        } else {
            StringBuilder sb;
            sb << "Bad value for operationProfiling.mode: " << profilingMode
               << ".  Supported modes are: (off|slowOp|all)";
            return Status(ErrorCodes::BadValue, sb.str());
        }
    }

    if (params.count("operationProfiling.slowOpThresholdMs")) {
        serverGlobalParams.slowMS = params["operationProfiling.slowOpThresholdMs"].as<int>();
    }

    if (params.count("operationProfiling.rateLimit")) {
        // range checking is provided by validRange() above
        // if 0 is specified we interpret it as 1
        int rateLimit = params["operationProfiling.rateLimit"].as<int>();
        rateLimit = std::max(1, rateLimit);
        serverGlobalParams.rateLimit = rateLimit;
    }

    if (params.count("storage.syncPeriodSecs")) {
        storageGlobalParams.syncdelay = params["storage.syncPeriodSecs"].as<double>();
    }

    if (params.count("storage.directoryPerDB")) {
        storageGlobalParams.directoryperdb = params["storage.directoryPerDB"].as<bool>();
    }

    if (params.count("storage.queryableBackupMode") &&
        params["storage.queryableBackupMode"].as<bool>()) {
        storageGlobalParams.readOnly = true;
        storageGlobalParams.dur = false;
    }

    if (params.count("cpu")) {
        serverGlobalParams.cpu = params["cpu"].as<bool>();
    }
    if (params.count("storage.mmapv1.quota.enforced")) {
        mmapv1GlobalOptions.quota = params["storage.mmapv1.quota.enforced"].as<bool>();
    }
    if (params.count("storage.mmapv1.quota.maxFilesPerDB")) {
        mmapv1GlobalOptions.quota = true;
        mmapv1GlobalOptions.quotaFiles = params["storage.mmapv1.quota.maxFilesPerDB"].as<int>() - 1;
    }

    if (params.count("storage.journal.enabled")) {
        storageGlobalParams.dur = params["storage.journal.enabled"].as<bool>();
    }

    if (params.count("storage.journal.commitIntervalMs")) {
        // don't check if dur is false here as many will just use the default, and will default
        // to off on win32.  ie no point making life a little more complex by giving an error on
        // a dev environment.
        storageGlobalParams.journalCommitIntervalMs =
            params["storage.journal.commitIntervalMs"].as<int>();
        if (storageGlobalParams.journalCommitIntervalMs < 1 ||
            storageGlobalParams.journalCommitIntervalMs >
                StorageGlobalParams::kMaxJournalCommitIntervalMs) {
            return Status(ErrorCodes::BadValue,
                          str::stream() << "--journalCommitInterval out of allowed range (1-"
                                        << StorageGlobalParams::kMaxJournalCommitIntervalMs
                                        << "ms)");
        }
    }
    if (params.count("storage.mmapv1.journal.debugFlags")) {
        mmapv1GlobalOptions.journalOptions = params["storage.mmapv1.journal.debugFlags"].as<int>();
    }
    if (params.count("nopreallocj")) {
        mmapv1GlobalOptions.preallocj = !params["nopreallocj"].as<bool>();
    }

    if (params.count("net.http.RESTInterfaceEnabled")) {
        serverGlobalParams.rest = params["net.http.RESTInterfaceEnabled"].as<bool>();
    }
    if (params.count("net.http.JSONPEnabled")) {
        serverGlobalParams.jsonp = params["net.http.JSONPEnabled"].as<bool>();
    }
    if (params.count("security.javascriptEnabled")) {
        mongodGlobalParams.scriptingEnabled = params["security.javascriptEnabled"].as<bool>();
    }
    if (params.count("storage.mmapv1.preallocDataFiles")) {
        mmapv1GlobalOptions.prealloc = params["storage.mmapv1.preallocDataFiles"].as<bool>();
        cout << "note: noprealloc may hurt performance in many applications" << endl;
    }
    if (params.count("storage.mmapv1.smallFiles")) {
        mmapv1GlobalOptions.smallfiles = params["storage.mmapv1.smallFiles"].as<bool>();
    }
    if (params.count("diaglog")) {
        warning() << "--diaglog is deprecated and will be removed in a future release"
                  << startupWarningsLog;
        int x = params["diaglog"].as<int>();
        if (x < 0 || x > 7) {
            return Status(ErrorCodes::BadValue, "can't interpret --diaglog setting");
        }
        _diaglog.setLevel(x);
    }

    if ((params.count("storage.journal.enabled") &&
         params["storage.journal.enabled"].as<bool>() == true) &&
        params.count("repair")) {
        return Status(ErrorCodes::BadValue,
                      "Can't have journaling enabled when using --repair option.");
    }

    if (params.count("repair") && params["repair"].as<bool>() == true) {
        storageGlobalParams.upgrade = 1;  // --repair implies --upgrade
        storageGlobalParams.repair = 1;
        storageGlobalParams.dur = false;
    }
    if (params.count("upgrade") && params["upgrade"].as<bool>() == true) {
        storageGlobalParams.upgrade = 1;
    }
    if (params.count("notablescan")) {
        storageGlobalParams.noTableScan = params["notablescan"].as<bool>();
    }

    repl::ReplSettings replSettings;
    if (params.count("master")) {
        replSettings.setMaster(params["master"].as<bool>());
    }
    if (params.count("slave") && params["slave"].as<bool>() == true) {
        replSettings.setSlave(true);
    }
    if (params.count("slavedelay")) {
        replSettings.setSlaveDelaySecs(params["slavedelay"].as<int>());
    }
    if (params.count("fastsync")) {
        if (!replSettings.isSlave()) {
            return Status(ErrorCodes::BadValue,
                          str::stream() << "--fastsync must only be used with --slave");
        }
        replSettings.setFastSyncEnabled(params["fastsync"].as<bool>());
    }
    if (params.count("autoresync")) {
        replSettings.setAutoResyncEnabled(params["autoresync"].as<bool>());
    }
    if (params.count("source")) {
        /* specifies what the source in local.sources should be */
        replSettings.setSource(params["source"].as<string>().c_str());
    }
    if (params.count("pretouch")) {
        replSettings.setPretouch(params["pretouch"].as<int>());
    }
    if (params.count("replication.replSetName")) {
        replSettings.setReplSetString(params["replication.replSetName"].as<string>().c_str());
    }
    if (params.count("replication.replSet")) {
        /* seed list of hosts for the repl set */
        replSettings.setReplSetString(params["replication.replSet"].as<string>().c_str());
    }
    if (params.count("replication.secondaryIndexPrefetch")) {
        replSettings.setPrefetchIndexMode(
            params["replication.secondaryIndexPrefetch"].as<std::string>());
    }

    if (params.count("replication.enableMajorityReadConcern")) {
        replSettings.setMajorityReadConcernEnabled(
            params["replication.enableMajorityReadConcern"].as<bool>());
    }

    if (params.count("storage.indexBuildRetry")) {
        serverGlobalParams.indexBuildRetry = params["storage.indexBuildRetry"].as<bool>();
    }

    if (params.count("only")) {
        replSettings.setOnly(params["only"].as<string>().c_str());
    }
    if (params.count("storage.mmapv1.nsSize")) {
        int x = params["storage.mmapv1.nsSize"].as<int>();
        if (x <= 0 || x > (0x7fffffff / 1024 / 1024)) {
            return Status(ErrorCodes::BadValue, "bad --nssize arg");
        }
        mmapv1GlobalOptions.lenForNewNsFiles = x * 1024 * 1024;
        verify(mmapv1GlobalOptions.lenForNewNsFiles > 0);
    }
    if (params.count("replication.oplogSizeMB")) {
        long long x = params["replication.oplogSizeMB"].as<int>();
        if (x <= 0) {
            return Status(ErrorCodes::BadValue,
                          str::stream() << "bad --oplogSize, arg must be greater than 0,"
                                           "found: "
                                        << x);
        }
        // note a small size such as x==1 is ok for an arbiter.
        if (x > 1000 && sizeof(void*) == 4) {
            StringBuilder sb;
            sb << "--oplogSize of " << x
               << "MB is too big for 32 bit version. Use 64 bit build instead.";
            return Status(ErrorCodes::BadValue, sb.str());
        }
        replSettings.setOplogSizeBytes(x * 1024 * 1024);
        invariant(replSettings.getOplogSizeBytes() > 0);
    }
    if (params.count("cacheSize")) {
        long x = params["cacheSize"].as<long>();
        if (x <= 0) {
            return Status(ErrorCodes::BadValue, "bad --cacheSize arg");
        }
        return Status(ErrorCodes::BadValue, "--cacheSize option not currently supported");
    }
    if (!params.count("net.port")) {
        if (params.count("sharding.clusterRole")) {
            std::string clusterRole = params["sharding.clusterRole"].as<std::string>();
            if (clusterRole == "configsvr") {
                serverGlobalParams.port = ServerGlobalParams::ConfigServerPort;
            } else if (clusterRole == "shardsvr") {
                serverGlobalParams.port = ServerGlobalParams::ShardServerPort;
            } else {
                StringBuilder sb;
                sb << "Bad value for sharding.clusterRole: " << clusterRole
                   << ".  Supported modes are: (configsvr|shardsvr)";
                return Status(ErrorCodes::BadValue, sb.str());
            }
        }
    } else {
        if (serverGlobalParams.port <= 0 || serverGlobalParams.port > 65535) {
            return Status(ErrorCodes::BadValue, "bad --port number");
        }
    }
    if (params.count("sharding.clusterRole")) {
        auto clusterRoleParam = params["sharding.clusterRole"].as<std::string>();
        if (clusterRoleParam == "configsvr") {
            serverGlobalParams.clusterRole = ClusterRole::ConfigServer;
            replSettings.setMajorityReadConcernEnabled(true);

            // If we haven't explicitly specified a journal option, default journaling to true for
            // the config server role
            if (!params.count("storage.journal.enabled")) {
                storageGlobalParams.dur = true;
            }

            if (!params.count("storage.dbPath")) {
                storageGlobalParams.dbpath = storageGlobalParams.kDefaultConfigDbPath;
            }
        } else if (clusterRoleParam == "shardsvr") {
            serverGlobalParams.clusterRole = ClusterRole::ShardServer;
        }
    }

    if (params.count("sharding.archiveMovedChunks")) {
        serverGlobalParams.moveParanoia = params["sharding.archiveMovedChunks"].as<bool>();
    }

    if (params.count("sharding._overrideShardIdentity")) {
        auto docAsString = params["sharding._overrideShardIdentity"].as<std::string>();

        try {
            serverGlobalParams.overrideShardIdentity = fromjson(docAsString);
        } catch (const DBException& exception) {
            return exception.toStatus(
                "Error encountered while parsing _overrideShardIdentity JSON document");
        }
    }

    if (params.count("pairwith") || params.count("arbiter") || params.count("opIdMem")) {
        return Status(ErrorCodes::BadValue,
                      "****\n"
                      "Replica Pairs have been deprecated. Invalid options: "
                      "--pairwith, --arbiter, and/or --opIdMem\n"
                      "<http://dochub.mongodb.org/core/replicapairs>\n"
                      "****");
    }

    // needs to be after things like --configsvr parsing, thus here.
    if (params.count("storage.repairPath")) {
        storageGlobalParams.repairpath = params["storage.repairPath"].as<string>();
        if (!storageGlobalParams.repairpath.size()) {
            return Status(ErrorCodes::BadValue, "repairpath is empty");
        }

        if (storageGlobalParams.dur &&
            !str::startsWith(storageGlobalParams.repairpath, storageGlobalParams.dbpath)) {
            return Status(ErrorCodes::BadValue,
                          "You must use a --repairpath that is a subdirectory of --dbpath when "
                          "using journaling");
        }
    } else {
        storageGlobalParams.repairpath = storageGlobalParams.dbpath;
    }

    if (replSettings.getPretouch())
        log() << "--pretouch " << replSettings.getPretouch();

    // Check if we are 32 bit and have not explicitly specified any journaling options
    if (sizeof(void*) == 4 && !params.count("storage.journal.enabled")) {
        // trying to make this stand out more like startup warnings
        log() << endl;
        warning() << "32-bit servers don't have journaling enabled by default. "
                  << "Please use --journal if you want durability." << endl;
        log() << endl;
    }

#ifdef _WIN32
    // If dbPath is a default value, prepend with drive name so log entries are explicit
    if (storageGlobalParams.dbpath == storageGlobalParams.kDefaultDbPath ||
        storageGlobalParams.dbpath == storageGlobalParams.kDefaultConfigDbPath) {
        boost::filesystem::path currentPath = boost::filesystem::current_path();
        storageGlobalParams.dbpath = currentPath.root_name().string() + storageGlobalParams.dbpath;
    }
#endif

    setGlobalReplSettings(replSettings);
    return Status::OK();
}

namespace {
repl::ReplSettings globalReplSettings;
}  // namespace

void setGlobalReplSettings(const repl::ReplSettings& settings) {
    globalReplSettings = settings;
}

const repl::ReplSettings& getGlobalReplSettings() {
    return globalReplSettings;
}

}  // namespace mongo<|MERGE_RESOLUTION|>--- conflicted
+++ resolved
@@ -158,21 +158,17 @@
         .setSources(moe::SourceYAMLConfig)
         .format("(:?off)|(:?slowOp)|(:?all)", "(off/slowOp/all)");
 
-<<<<<<< HEAD
-    general_options.addOptionChaining("operationProfiling.rateLimit",
-                                      "rateLimit",
-                                      moe::Int,
-                                      "rate limiter value for profiling")
+    general_options
+        .addOptionChaining("operationProfiling.rateLimit",
+                           "rateLimit",
+                           moe::Int,
+                           "rate limiter value for profiling")
         .setDefault(moe::Value(1))
         .validRange(0, RATE_LIMIT_MAX);
 
-    general_options.addOptionChaining(
-                        "cpu", "cpu", moe::Switch, "periodically show cpu and iowait utilization")
-=======
     general_options
         .addOptionChaining(
             "cpu", "cpu", moe::Switch, "periodically show cpu and iowait utilization")
->>>>>>> e533634d
         .setSources(moe::SourceAllLegacy);
 
     general_options
