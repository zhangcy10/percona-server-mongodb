--- conflicted
+++ resolved
@@ -403,57 +403,11 @@
             return appendCommandStatus(result, status);
         }
 
-<<<<<<< HEAD
-    } handshakeCmd;
-
-
-
-    void OpDebug::reset() {
-        extra.reset();
-
-        op = 0;
-        iscommand = false;
-        ns = "";
-        query = BSONObj();
-        updateobj = BSONObj();
-
-        cursorid = -1;
-        ntoreturn = -1;
-        ntoskip = -1;
-        exhaust = false;
-
-        nscanned = -1;
-        nscannedObjects = -1;
-        idhack = false;
-        scanAndOrder = false;
-        nMatched = -1;
-        nModified = -1;
-        ninserted = -1;
-        ndeleted = -1;
-        nmoved = -1;
-        fastmod = false;
-        fastmodinsert = false;
-        upsert = false;
-        keyUpdates = 0;  // unsigned, so -1 not possible
-        writeConflicts = 0;
-        planSummary = "";
-        execStats.reset();
-        
-        exceptionInfo.reset();
-        
-        executionTime = 0;
-        nreturned = -1;
-        responseLength = -1;
-
-        rocksdb::SetPerfLevel(rocksdb::kEnableCount);
-        rocksdb::perf_context.Reset();
-=======
         // TODO(dannenberg) move this into actual processing for both version
         txn->getClient()->setRemoteID(handshake.getRid());
 
         status = repl::getGlobalReplicationCoordinator()->processHandshake(txn, handshake);
         return appendCommandStatus(result, status);
->>>>>>> f66f8b1d
     }
 
 } handshakeCmd;
@@ -495,42 +449,16 @@
     executionTime = 0;
     nreturned = -1;
     responseLength = -1;
-}
-
-<<<<<<< HEAD
-#define OPDEBUG_TOSTRING_HELP(x) if( x >= 0 ) s << " " #x ":" << (x)
-#define ROCKSDB_OPDEBUG_TOSTRING_HELP(x) s << " " #x ":" << (rocksdb::perf_context.x)
-#define OPDEBUG_TOSTRING_HELP_BOOL(x) if( x ) s << " " #x ":" << (x)
-    string OpDebug::report(const CurOp& curop, const SingleThreadedLockStats& lockStats) const {
-        StringBuilder s;
-        if ( iscommand )
-            s << "command ";
-        else
-            s << opToString( op ) << ' ';
-        s << ns.toString();
-
-        if ( ! query.isEmpty() ) {
-            if ( iscommand ) {
-                s << " command: ";
-                
-                Command* curCommand = curop.getCommand();
-                if (curCommand) {
-                    mutablebson::Document cmdToLog(query, mutablebson::Document::kInPlaceDisabled);
-                    curCommand->redactForLogging(&cmdToLog);
-                    s << curCommand->name << " ";
-                    s << cmdToLog.toString();
-                } 
-                else { // Should not happen but we need to handle curCommand == NULL gracefully
-                    s << query.toString();
-                }
-            }
-            else {
-                s << " query: ";
-=======
+
+    rocksdb::SetPerfLevel(rocksdb::kEnableCount);
+    rocksdb::perf_context.Reset();
+}
+
 
 #define OPDEBUG_TOSTRING_HELP(x) \
     if (x >= 0)                  \
     s << " " #x ":" << (x)
+#define ROCKSDB_OPDEBUG_TOSTRING_HELP(x) s << " " #x ":" << (rocksdb::perf_context.x)
 #define OPDEBUG_TOSTRING_HELP_BOOL(x) \
     if (x)                            \
     s << " " #x ":" << (x)
@@ -553,7 +481,6 @@
                 s << curCommand->name << " ";
                 s << cmdToLog.toString();
             } else {  // Should not happen but we need to handle curCommand == NULL gracefully
->>>>>>> f66f8b1d
                 s << query.toString();
             }
         } else {
@@ -602,25 +529,9 @@
 
     s << " numYields:" << curop.numYields();
 
-<<<<<<< HEAD
-        ROCKSDB_OPDEBUG_TOSTRING_HELP(user_key_comparison_count);
-        ROCKSDB_OPDEBUG_TOSTRING_HELP(block_cache_hit_count);
-        ROCKSDB_OPDEBUG_TOSTRING_HELP(block_read_count);
-        ROCKSDB_OPDEBUG_TOSTRING_HELP(block_read_byte);
-        ROCKSDB_OPDEBUG_TOSTRING_HELP(internal_key_skipped_count);
-        ROCKSDB_OPDEBUG_TOSTRING_HELP(internal_delete_skipped_count);
-        ROCKSDB_OPDEBUG_TOSTRING_HELP(get_from_memtable_count);
-        ROCKSDB_OPDEBUG_TOSTRING_HELP(seek_on_memtable_count);
-        ROCKSDB_OPDEBUG_TOSTRING_HELP(seek_child_seek_count);
-
-        s << " " << executionTime << "ms";
-        
-        return s.str();
-=======
     OPDEBUG_TOSTRING_HELP(nreturned);
     if (responseLength > 0) {
         s << " reslen:" << responseLength;
->>>>>>> f66f8b1d
     }
 
     {
@@ -628,6 +539,16 @@
         lockStats.report(&locks);
         s << " locks:" << locks.obj().toString();
     }
+
+    ROCKSDB_OPDEBUG_TOSTRING_HELP(user_key_comparison_count);
+    ROCKSDB_OPDEBUG_TOSTRING_HELP(block_cache_hit_count);
+    ROCKSDB_OPDEBUG_TOSTRING_HELP(block_read_count);
+    ROCKSDB_OPDEBUG_TOSTRING_HELP(block_read_byte);
+    ROCKSDB_OPDEBUG_TOSTRING_HELP(internal_key_skipped_count);
+    ROCKSDB_OPDEBUG_TOSTRING_HELP(internal_delete_skipped_count);
+    ROCKSDB_OPDEBUG_TOSTRING_HELP(get_from_memtable_count);
+    ROCKSDB_OPDEBUG_TOSTRING_HELP(seek_on_memtable_count);
+    ROCKSDB_OPDEBUG_TOSTRING_HELP(seek_child_seek_count);
 
     s << " " << executionTime << "ms";
 
