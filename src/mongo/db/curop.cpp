/**
*    Copyright (C) 2009 10gen Inc.
*
*    This program is free software: you can redistribute it and/or  modify
*    it under the terms of the GNU Affero General Public License, version 3,
*    as published by the Free Software Foundation.
*
*    This program is distributed in the hope that it will be useful,
*    but WITHOUT ANY WARRANTY; without even the implied warranty of
*    MERCHANTABILITY or FITNESS FOR A PARTICULAR PURPOSE.  See the
*    GNU Affero General Public License for more details.
*
*    You should have received a copy of the GNU Affero General Public License
*    along with this program.  If not, see <http://www.gnu.org/licenses/>.
*
*    As a special exception, the copyright holders give permission to link the
*    code of portions of this program with the OpenSSL library under certain
*    conditions as described in each individual source file and distribute
*    linked combinations including the program with the OpenSSL library. You
*    must comply with the GNU Affero General Public License in all respects for
*    all of the code used other than as permitted herein. If you modify file(s)
*    with this exception, you may extend this exception to your version of the
*    file(s), but you are not obligated to do so. If you do not wish to do so,
*    delete this exception statement from your version. If you delete this
*    exception statement from all source files in the program, then also delete
*    it in the license file.
*/

// CHECK_LOG_REDACTION

#define MONGO_LOG_DEFAULT_COMPONENT ::mongo::logger::LogComponent::kDefault

#include "mongo/platform/basic.h"

#include "mongo/db/curop.h"

#include "mongo/base/disallow_copying.h"
#include "mongo/bson/mutable/document.h"
#include "mongo/db/client.h"
#include "mongo/db/commands.h"
#include "mongo/db/commands/server_status_metric.h"
#include "mongo/db/cursor_id.h"
#include "mongo/db/json.h"
#include "mongo/db/query/getmore_request.h"
#include "mongo/platform/random.h"
#include "mongo/db/query/plan_summary_stats.h"
#include "mongo/rpc/metadata/client_metadata.h"
#include "mongo/rpc/metadata/client_metadata_ismaster.h"
#include "mongo/util/log.h"
#include "mongo/util/stringutils.h"

namespace mongo {

using std::string;

namespace {

// Lists the $-prefixed query options that can be passed alongside a wrapped query predicate for
// OP_QUERY find. The $orderby field is omitted because "orderby" (no dollar sign) is also allowed,
// and this requires special handling.
const std::vector<const char*> kDollarQueryModifiers = {
    "$hint",
    "$comment",
    "$maxScan",
    "$max",
    "$min",
    "$returnKey",
    "$showDiskLoc",
    "$snapshot",
    "$maxTimeMS",
};

/**
 * For a find using the OP_QUERY protocol (as opposed to the commands protocol), upconverts the
 * "query" field so that the profiling entry matches that of the find command.
 */
BSONObj upconvertQueryEntry(const BSONObj& query,
                            const NamespaceString& nss,
                            int ntoreturn,
                            int ntoskip) {
    BSONObjBuilder bob;

    bob.append("find", nss.coll());

    // Whether or not the query predicate is wrapped inside a "query" or "$query" field so that
    // other options can be passed alongside the predicate.
    bool predicateIsWrapped = false;

    // Extract the query predicate.
    BSONObj filter;
    if (auto elem = query["query"]) {
        predicateIsWrapped = true;
        bob.appendAs(elem, "filter");
    } else if (auto elem = query["$query"]) {
        predicateIsWrapped = true;
        bob.appendAs(elem, "filter");
    } else if (!query.isEmpty()) {
        bob.append("filter", query);
    }

    if (ntoskip) {
        bob.append("skip", ntoskip);
    }
    if (ntoreturn) {
        bob.append("ntoreturn", ntoreturn);
    }

    // The remainder of the query options are only available if the predicate is passed in wrapped
    // form. If the predicate is not wrapped, we're done.
    if (!predicateIsWrapped) {
        return bob.obj();
    }

    // Extract the sort.
    if (auto elem = query["orderby"]) {
        bob.appendAs(elem, "sort");
    } else if (auto elem = query["$orderby"]) {
        bob.appendAs(elem, "sort");
    }

    // Add $-prefixed OP_QUERY modifiers, like $hint.
    for (auto modifier : kDollarQueryModifiers) {
        if (auto elem = query[modifier]) {
            // Use "+ 1" to omit the leading dollar sign.
            bob.appendAs(elem, modifier + 1);
        }
    }

    return bob.obj();
}

/**
 * For a getMore using OP_GET_MORE, as opposed to getMore command, upconverts the "query" field so
 * that the profiling entry matches that of the getMore command.
 */
BSONObj upconvertGetMoreEntry(const NamespaceString& nss, CursorId cursorId, int ntoreturn) {
    return GetMoreRequest(nss,
                          cursorId,
                          ntoreturn,
                          boost::none,  // awaitDataTimeout
                          boost::none,  // term
                          boost::none   // lastKnownCommittedOpTime
                          )
        .toBSON();
}

}  // namespace

/**
 * This type decorates a Client object with a stack of active CurOp objects.
 *
 * It encapsulates the nesting logic for curops attached to a Client, along with
 * the notion that there is always a root CurOp attached to a Client.
 *
 * The stack itself is represented in the _parent pointers of the CurOp class.
 */
class CurOp::CurOpStack {
    MONGO_DISALLOW_COPYING(CurOpStack);

public:
    CurOpStack() : _base(nullptr, this) {}

    /**
     * Returns the top of the CurOp stack.
     */
    CurOp* top() const {
        return _top;
    }

    /**
     * Adds "curOp" to the top of the CurOp stack for a client. Called by CurOp's constructor.
     */
    void push(OperationContext* opCtx, CurOp* curOp) {
        invariant(opCtx);
        if (_opCtx) {
            invariant(_opCtx == opCtx);
        } else {
            _opCtx = opCtx;
        }
        stdx::lock_guard<Client> lk(*_opCtx->getClient());
        push_nolock(curOp);
    }

    void push_nolock(CurOp* curOp) {
        invariant(!curOp->_parent);
        curOp->_parent = _top;
        _top = curOp;
    }

    /**
     * Pops the top off the CurOp stack for a Client. Called by CurOp's destructor.
     */
    CurOp* pop() {
        // It is not necessary to lock when popping the final item off of the curop stack. This
        // is because the item at the base of the stack is owned by the stack itself, and is not
        // popped until the stack is being destroyed.  By the time the stack is being destroyed,
        // no other threads can be observing the Client that owns the stack, because it has been
        // removed from its ServiceContext's set of owned clients.  Further, because the last
        // item is popped in the destructor of the stack, and that destructor runs during
        // destruction of the owning client, it is not safe to access other member variables of
        // the client during the final pop.
        const bool shouldLock = _top->_parent;
        if (shouldLock) {
            invariant(_opCtx);
            _opCtx->getClient()->lock();
        }
        invariant(_top);
        CurOp* retval = _top;
        _top = _top->_parent;
        if (shouldLock) {
            _opCtx->getClient()->unlock();
        }
        return retval;
    }

private:
    OperationContext* _opCtx = nullptr;

    // Top of the stack of CurOps for a Client.
    CurOp* _top = nullptr;

    // The bottom-most CurOp for a client.
    const CurOp _base;
};

const OperationContext::Decoration<CurOp::CurOpStack> CurOp::_curopStack =
    OperationContext::declareDecoration<CurOp::CurOpStack>();

CurOp* CurOp::get(const OperationContext* opCtx) {
    return get(*opCtx);
}

CurOp* CurOp::get(const OperationContext& opCtx) {
    return _curopStack(opCtx).top();
}

CurOp::CurOp(OperationContext* opCtx) : CurOp(opCtx, &_curopStack(opCtx)) {}

CurOp::CurOp(OperationContext* opCtx, CurOpStack* stack) : _stack(stack) {
    if (opCtx) {
        _stack->push(opCtx, this);
    } else {
        _stack->push_nolock(this);
    }
}

ProgressMeter& CurOp::setMessage_inlock(const char* msg,
                                        std::string name,
                                        unsigned long long progressMeterTotal,
                                        int secondsBetween) {
    if (progressMeterTotal) {
        if (_progressMeter.isActive()) {
            error() << "old _message: " << redact(_message) << " new message:" << redact(msg);
            verify(!_progressMeter.isActive());
        }
        _progressMeter.reset(progressMeterTotal, secondsBetween);
        _progressMeter.setName(name);
    } else {
        _progressMeter.finished();
    }
    _message = msg;
    return _progressMeter;
}

CurOp::~CurOp() {
    invariant(this == _stack->pop());
}

void CurOp::setNS_inlock(StringData ns) {
    _ns = ns.toString();
}

void CurOp::ensureStarted() {
    if (_start == 0) {
        _start = curTimeMicros64();
    }
}

void CurOp::enter_inlock(const char* ns, int dbProfileLevel) {
    ensureStarted();
    _ns = ns;
    raiseDbProfileLevel(dbProfileLevel);
}

void CurOp::raiseDbProfileLevel(int dbProfileLevel) {
    _dbprofile = std::max(dbProfileLevel, _dbprofile);
}

Command::ReadWriteType CurOp::getReadWriteType() const {
    if (_command) {
        return _command->getReadWriteType();
    }
    switch (_logicalOp) {
        case LogicalOp::opGetMore:
        case LogicalOp::opQuery:
            return Command::ReadWriteType::kRead;
        case LogicalOp::opUpdate:
        case LogicalOp::opInsert:
        case LogicalOp::opDelete:
            return Command::ReadWriteType::kWrite;
        default:
            return Command::ReadWriteType::kCommand;
    }
}

namespace {
/**
 * Appends {name: obj} to the provided builder.  If obj is greater than maxSize, appends a
 * string summary of obj instead of the object itself.
 */
void appendAsObjOrString(StringData name,
                         const BSONObj& obj,
                         size_t maxSize,
                         BSONObjBuilder* builder) {
    if (static_cast<size_t>(obj.objsize()) <= maxSize) {
        builder->append(name, obj);
    } else {
        // Generate an abbreviated serialization for the object, by passing false as the
        // "full" argument to obj.toString().
        std::string objToString = obj.toString();
        if (objToString.size() <= maxSize) {
            builder->append(name, objToString);
        } else {
            // objToString is still too long, so we append to the builder a truncated form
            // of objToString concatenated with "...".  Instead of creating a new string
            // temporary, mutate objToString to do this (we know that we can mutate
            // characters in objToString up to and including objToString[maxSize]).
            objToString[maxSize - 3] = '.';
            objToString[maxSize - 2] = '.';
            objToString[maxSize - 1] = '.';
            builder->append(name, StringData(objToString).substr(0, maxSize));
        }
    }
}
}  // namespace

void CurOp::reportState(BSONObjBuilder* builder) {
    if (_start) {
        builder->append("secs_running", elapsedSeconds());
        builder->append("microsecs_running", static_cast<long long int>(elapsedMicros()));
    }

    builder->append("op", logicalOpToString(_logicalOp));
    builder->append("ns", _ns);

    // When currentOp is run, it returns a single response object containing all current
    // operations. This request will fail if the response exceeds the 16MB document limit. We limit
    // query object size here to reduce the risk of exceeding.
    const size_t maxQuerySize = 512;

    if (_networkOp == dbInsert) {
        appendAsObjOrString("insert", _query, maxQuerySize, builder);
    } else if (!_command && _networkOp == dbQuery) {
        // This is a legacy OP_QUERY. We upconvert the "query" field of the currentOp output to look
        // similar to a find command.
        //
        // CurOp doesn't have access to the ntoreturn or ntoskip values. By setting them to zero, we
        // will omit mention of them in the currentOp output.
        const int ntoreturn = 0;
        const int ntoskip = 0;

        appendAsObjOrString("query",
                            upconvertQueryEntry(_query, NamespaceString(_ns), ntoreturn, ntoskip),
                            maxQuerySize,
                            builder);
    } else {
        appendAsObjOrString("query", _query, maxQuerySize, builder);
    }

    if (!_collation.isEmpty()) {
        appendAsObjOrString("collation", _collation, maxQuerySize, builder);
    }

    if (!_originatingCommand.isEmpty()) {
        appendAsObjOrString("originatingCommand", _originatingCommand, maxQuerySize, builder);
    }

    if (!_planSummary.empty()) {
        builder->append("planSummary", _planSummary);
    }

    if (!_message.empty()) {
        if (_progressMeter.isActive()) {
            StringBuilder buf;
            buf << _message << " " << _progressMeter.toString();
            builder->append("msg", buf.str());
            BSONObjBuilder sub(builder->subobjStart("progress"));
            sub.appendNumber("done", (long long)_progressMeter.done());
            sub.appendNumber("total", (long long)_progressMeter.total());
            sub.done();
        } else {
            builder->append("msg", _message);
        }
    }

    builder->append("numYields", _numYields);
}

bool CurOp::_shouldDBProfileWithRateLimit() const {
    // Pseudo RNG for rate limiter feature
    static PseudoRandom _prng(std::unique_ptr<SecureRandom>(SecureRandom::create())->nextInt64());

    const int64_t RATE_LIMIT_MULTIPLIER = 1LL << 52;
    static_assert( RATE_LIMIT_MAX * RATE_LIMIT_MULTIPLIER <= std::numeric_limits<int64_t>::max(),
                  "product of RATE_LIMIT_MAX and RATE_LIMIT_MULTIPLIER should not exceed int64_t range");
    return _prng.nextInt64(RATE_LIMIT_MULTIPLIER) * serverGlobalParams.rateLimit < RATE_LIMIT_MULTIPLIER;
}

namespace {
StringData getProtoString(int op) {
    if (op == dbQuery) {
        return "op_query";
    } else if (op == dbCommand) {
        return "op_command";
    }
    MONGO_UNREACHABLE;
}
}  // namespace

#define OPDEBUG_TOSTRING_HELP(x) \
    if (x >= 0)                  \
    s << " " #x ":" << (x)
#define OPDEBUG_TOSTRING_HELP_BOOL(x) \
    if (x)                            \
    s << " " #x ":" << (x)

string OpDebug::report(Client* client,
                       const CurOp& curop,
                       const SingleThreadedLockStats& lockStats) const {
    StringBuilder s;
    if (iscommand)
        s << "command ";
    else
        s << networkOpToString(networkOp) << ' ';

    s << curop.getNS();

    const auto& clientMetadata = ClientMetadataIsMasterState::get(client).getClientMetadata();
    if (clientMetadata) {
        auto appName = clientMetadata.get().getApplicationName();
        if (!appName.empty()) {
            s << " appName: \"" << escape(appName) << '\"';
        }
    }

    auto query = curop.query();

    if (!query.isEmpty()) {
        if (iscommand) {
            s << " command: ";

            Command* curCommand = curop.getCommand();
            if (curCommand) {
                mutablebson::Document cmdToLog(query, mutablebson::Document::kInPlaceDisabled);
                curCommand->redactForLogging(&cmdToLog);
                s << curCommand->getName() << " ";
                s << redact(cmdToLog.getObject());
            } else {  // Should not happen but we need to handle curCommand == NULL gracefully.
                s << redact(query);
            }
        } else {
            s << " query: ";
            s << redact(query);
        }
    }

    auto originatingCommand = curop.originatingCommand();
    if (!originatingCommand.isEmpty()) {
        s << " originatingCommand: " << redact(originatingCommand);
    }

    if (!curop.getPlanSummary().empty()) {
        s << " planSummary: " << redact(curop.getPlanSummary().toString());
    }

    if (!updateobj.isEmpty()) {
        s << " update: " << redact(updateobj);
    }

    auto collation = curop.collation();
    if (!collation.isEmpty()) {
        s << " collation: ";
        collation.toString(s);
    }

    OPDEBUG_TOSTRING_HELP(cursorid);
    OPDEBUG_TOSTRING_HELP(ntoreturn);
    OPDEBUG_TOSTRING_HELP(ntoskip);
    OPDEBUG_TOSTRING_HELP_BOOL(exhaust);

    OPDEBUG_TOSTRING_HELP(keysExamined);
    OPDEBUG_TOSTRING_HELP(docsExamined);
    OPDEBUG_TOSTRING_HELP_BOOL(hasSortStage);
    OPDEBUG_TOSTRING_HELP_BOOL(fromMultiPlanner);
    OPDEBUG_TOSTRING_HELP_BOOL(replanned);
    OPDEBUG_TOSTRING_HELP(nMatched);
    OPDEBUG_TOSTRING_HELP(nModified);
    OPDEBUG_TOSTRING_HELP(ninserted);
    OPDEBUG_TOSTRING_HELP(ndeleted);
    OPDEBUG_TOSTRING_HELP_BOOL(fastmodinsert);
    OPDEBUG_TOSTRING_HELP_BOOL(upsert);
    OPDEBUG_TOSTRING_HELP_BOOL(cursorExhausted);

    if (nmoved > 0) {
        s << " nmoved:" << nmoved;
    }

    if (keysInserted > 0) {
        s << " keysInserted:" << keysInserted;
    }

    if (keysDeleted > 0) {
        s << " keysDeleted:" << keysDeleted;
    }

    if (writeConflicts > 0) {
        s << " writeConflicts:" << writeConflicts;
    }

    if (!exceptionInfo.empty()) {
        s << " exception: " << redact(exceptionInfo.msg);
        if (exceptionInfo.code)
            s << " code:" << exceptionInfo.code;
    }

    s << " numYields:" << curop.numYields();

    OPDEBUG_TOSTRING_HELP(nreturned);
    if (responseLength > 0) {
        s << " reslen:" << responseLength;
    }

    {
        BSONObjBuilder locks;
        lockStats.report(&locks);
        s << " locks:" << locks.obj().toString();
    }

    if (iscommand) {
        s << " protocol:" << getProtoString(networkOp);
    }

    s << " " << (executionTimeMicros / 1000) << "ms";

    return s.str();
}

#define OPDEBUG_APPEND_NUMBER(x) \
    if (x != -1)                 \
    b.appendNumber(#x, (x))
#define OPDEBUG_APPEND_BOOL(x) \
    if (x)                     \
    b.appendBool(#x, (x))

void OpDebug::append(const CurOp& curop,
                     const SingleThreadedLockStats& lockStats,
                     BSONObjBuilder& b) const {
    const size_t maxElementSize = 50 * 1024;

    b.append("op", logicalOpToString(logicalOp));

    NamespaceString nss = NamespaceString(curop.getNS());
    b.append("ns", nss.ns());

    if (!iscommand && networkOp == dbQuery) {
        appendAsObjOrString("query",
                            upconvertQueryEntry(curop.query(), nss, ntoreturn, ntoskip),
                            maxElementSize,
                            &b);
    } else if (!iscommand && networkOp == dbGetMore) {
        appendAsObjOrString(
            "query", upconvertGetMoreEntry(nss, cursorid, ntoreturn), maxElementSize, &b);
    } else if (curop.haveQuery()) {
        const char* fieldName = (logicalOp == LogicalOp::opCommand) ? "command" : "query";
        appendAsObjOrString(fieldName, curop.query(), maxElementSize, &b);
    }

    auto originatingCommand = curop.originatingCommand();
    if (!originatingCommand.isEmpty()) {
        appendAsObjOrString("originatingCommand", originatingCommand, maxElementSize, &b);
    }

    if (!updateobj.isEmpty()) {
        appendAsObjOrString("updateobj", updateobj, maxElementSize, &b);
    }

    auto collation = curop.collation();
    if (!collation.isEmpty()) {
        appendAsObjOrString("collation", collation, maxElementSize, &b);
    }

    OPDEBUG_APPEND_NUMBER(cursorid);
    OPDEBUG_APPEND_BOOL(exhaust);

    OPDEBUG_APPEND_NUMBER(keysExamined);
    OPDEBUG_APPEND_NUMBER(docsExamined);
    OPDEBUG_APPEND_BOOL(hasSortStage);
    OPDEBUG_APPEND_BOOL(fromMultiPlanner);
    OPDEBUG_APPEND_BOOL(replanned);
    OPDEBUG_APPEND_NUMBER(nMatched);
    OPDEBUG_APPEND_NUMBER(nModified);
    OPDEBUG_APPEND_NUMBER(ninserted);
    OPDEBUG_APPEND_NUMBER(ndeleted);
    OPDEBUG_APPEND_BOOL(fastmodinsert);
    OPDEBUG_APPEND_BOOL(upsert);
    OPDEBUG_APPEND_BOOL(cursorExhausted);

    if (nmoved > 0) {
        b.appendNumber("nmoved", nmoved);
    }

    if (keysInserted > 0) {
        b.appendNumber("keysInserted", keysInserted);
    }

    if (keysDeleted > 0) {
        b.appendNumber("keysDeleted", keysDeleted);
    }

    if (writeConflicts > 0) {
        b.appendNumber("writeConflicts", writeConflicts);
    }

    b.appendNumber("numYield", curop.numYields());

    {
        BSONObjBuilder locks(b.subobjStart("locks"));
        lockStats.report(&locks);
    }

    if (!exceptionInfo.empty()) {
        exceptionInfo.append(b, "exception", "exceptionCode");
    }

    OPDEBUG_APPEND_NUMBER(nreturned);
    OPDEBUG_APPEND_NUMBER(responseLength);
    if (iscommand) {
        b.append("protocol", getProtoString(networkOp));
    }
<<<<<<< HEAD
    b.append("millis", executionTime);
    b.append("rateLimit",
             executionTime >= serverGlobalParams.slowMS ? 1 : serverGlobalParams.rateLimit);
=======
    b.appendIntOrLL("millis", executionTimeMicros / 1000);
>>>>>>> 217fb0a4

    if (!curop.getPlanSummary().empty()) {
        b.append("planSummary", curop.getPlanSummary());
    }

    if (!execStats.isEmpty()) {
        b.append("execStats", execStats);
    }
}

void OpDebug::setPlanSummaryMetrics(const PlanSummaryStats& planSummaryStats) {
    keysExamined = planSummaryStats.totalKeysExamined;
    docsExamined = planSummaryStats.totalDocsExamined;
    hasSortStage = planSummaryStats.hasSortStage;
    fromMultiPlanner = planSummaryStats.fromMultiPlanner;
    replanned = planSummaryStats.replanned;
}

}  // namespace mongo<|MERGE_RESOLUTION|>--- conflicted
+++ resolved
@@ -637,13 +637,9 @@
     if (iscommand) {
         b.append("protocol", getProtoString(networkOp));
     }
-<<<<<<< HEAD
-    b.append("millis", executionTime);
+    b.appendIntOrLL("millis", executionTimeMicros / 1000);
     b.append("rateLimit",
-             executionTime >= serverGlobalParams.slowMS ? 1 : serverGlobalParams.rateLimit);
-=======
-    b.appendIntOrLL("millis", executionTimeMicros / 1000);
->>>>>>> 217fb0a4
+             executionTimeMicros >= serverGlobalParams.slowMS * 1000LL ? 1 : serverGlobalParams.rateLimit);
 
     if (!curop.getPlanSummary().empty()) {
         b.append("planSummary", curop.getPlanSummary());
