# -*- mode: python; -*-

# This SConscript describes build rules for the "mongo" project.

import os
import itertools
from buildscripts import utils

Import("env")
Import("has_option")
Import("get_option")
Import("usev8")
Import("v8suffix")
Import("enforce_glibc")
Import("darwin windows solaris linux nix")
Import("wiredtiger")

# Boost we need everywhere. 's2' is spammed in all over the place by
# db/geo unfortunately. pcre is also used many places.
env.InjectThirdPartyIncludePaths(libraries=['boost', 's2', 'pcre', 'tokuft'])
env.InjectMongoIncludePaths()

env.SConscript(['base/SConscript',
                'crypto/SConscript',
                'crypto/tom/SConscript',
                'db/auth/SConscript',
                'db/catalog/SConscript',
                'db/commands/SConscript',
                'db/concurrency/SConscript',
                'db/geo/SConscript',
                'db/exec/SConscript',
                'db/fts/SConscript',
                'db/index/SConscript',
                'db/ops/SConscript',
                'db/query/SConscript',
                'db/repl/SConscript',
                'db/sorter/SConscript',
                'db/storage/SConscript',
                'db/storage/devnull/SConscript',
                'db/storage/in_memory/SConscript',
                'db/storage/kv/SConscript',
                'db/storage/kv/dictionary/SConscript',
                'db/storage/kv_heap/SConscript',
                'db/storage/mmap_v1/SConscript',
                'db/storage/rocks/SConscript',
                'db/storage/tokuft/SConscript',
                'db/storage/wiredtiger/SConscript',
                'db/SConscript',
                'installer/msi/SConscript',
                'logger/SConscript',
                'platform/SConscript',
                's/SConscript',
                'unittest/SConscript',
                'util/concurrency/SConscript',
                'util/options_parser/SConscript',
                'util/cmdline_utils/SConscript',
                'util/mongoutils/SConscript'])

def add_exe( v ):
    return "${PROGPREFIX}%s${PROGSUFFIX}" % v

# ------    SOURCE FILE SETUP -----------

env.Library('foundation',
            [ 'util/assert_util.cpp',
              'util/concurrency/thread_pool.cpp',
              'util/debug_util.cpp',
              'util/exception_filter_win32.cpp',
              'util/file.cpp',
              'util/log.cpp',
              'util/platform_init.cpp',
              'util/text.cpp',
              'util/time_support.cpp',
              'util/timer.cpp',
              "util/touch_pages.cpp",
              "util/util.cpp",
              "util/startup_test.cpp",
              ],
            LIBDEPS=['stacktrace',
                     '$BUILD_DIR/mongo/base/base',
                     '$BUILD_DIR/mongo/logger/logger',
                     '$BUILD_DIR/mongo/platform/platform',
                     '$BUILD_DIR/mongo/util/concurrency/thread_name',
                     '$BUILD_DIR/third_party/shim_allocator',
                     '$BUILD_DIR/third_party/shim_boost',
                     '$BUILD_DIR/third_party/shim_tz'])

env.CppUnitTest('text_test', 'util/text_test.cpp', LIBDEPS=['foundation'])
env.CppUnitTest('util/time_support_test', 'util/time_support_test.cpp', LIBDEPS=['foundation'])

env.Library('stringutils', ['util/stringutils.cpp', 'util/base64.cpp', 'util/hex.cpp'])

env.Library('md5', [
        'util/md5.cpp',
        'util/password_digest.cpp',
        ])

env.CppUnitTest( "md5_test", ["util/md5_test.cpp", "util/md5main.cpp" ],
                 LIBDEPS=["md5"] )

env.CppUnitTest( "stringutils_test", [ "util/stringutils_test.cpp" ],
                 LIBDEPS=["stringutils"] )

env.Library('bson', [
        'bson/mutable/document.cpp',
        'bson/mutable/element.cpp',
        'bson/util/bson_extract.cpp',
        'util/safe_num.cpp',
        'bson/bson_validate.cpp',
        'bson/oid.cpp',
        "bson/optime.cpp",
        'bson/bson_startuptest.cpp',
        'bson/bsonelement.cpp',
        'bson/bsonmisc.cpp',
        'bson/bsonobj.cpp',
        'bson/bsonobjbuilder.cpp',
        'bson/bsonobjiterator.cpp',
        'bson/bsontypes.cpp',
        'db/json.cpp'
        ], LIBDEPS=[
        'base/base',
        'md5',
        'stringutils',
        '$BUILD_DIR/mongo/platform/platform',
        ])

env.Library('mutable_bson_test_utils', [
        'bson/mutable/mutable_bson_test_utils.cpp'
        ], LIBDEPS=['bson'])

env.CppUnitTest('builder_test', ['bson/util/builder_test.cpp'],
                LIBDEPS=['bson'])

env.CppUnitTest('mutable_bson_test', ['bson/mutable/mutable_bson_test.cpp'],
                 LIBDEPS=['bson', 'mutable_bson_test_utils'])

env.CppUnitTest('mutable_bson_algo_test', ['bson/mutable/mutable_bson_algo_test.cpp'],
                LIBDEPS=['bson', 'mutable_bson_test_utils'])

env.CppUnitTest('safe_num_test', ['util/safe_num_test.cpp'],
                LIBDEPS=['bson'])

env.CppUnitTest('string_map_test', ['util/string_map_test.cpp'],
                LIBDEPS=['bson','foundation'])

env.CppUnitTest('bson_field_test', ['bson/bson_field_test.cpp'],
                LIBDEPS=['bson'])

env.CppUnitTest('bson_obj_test', ['bson/bson_obj_test.cpp'],
                LIBDEPS=['bson'])

env.CppUnitTest('bson_validate_test', ['bson/bson_validate_test.cpp'],
                LIBDEPS=['bson'])

env.CppUnitTest('bsonobjbuilder_test', ['bson/bsonobjbuilder_test.cpp'],
                LIBDEPS=['bson'])

env.CppUnitTest('namespacestring_test', ['db/namespace_string_test.cpp'],
                LIBDEPS=['bson'])

env.CppUnitTest('update_index_data_test', ['db/update_index_data_test.cpp'],
                LIBDEPS=['bson','update_index_data','db/common'])

env.CppUnitTest('oid_test', ['bson/oid_test.cpp'],
                LIBDEPS=['bson'])

env.Library('path',
            ['db/matcher/path.cpp',
             'db/matcher/path_internal.cpp'],
            LIBDEPS=['bson',
                     '$BUILD_DIR/mongo/db/common'])

env.CppUnitTest('path_test', ['db/matcher/path_test.cpp'],
                LIBDEPS=['path'])


env.Library('expressions',
            ['db/matcher/expression.cpp',
             'db/matcher/expression_array.cpp',
             'db/matcher/expression_leaf.cpp',
             'db/matcher/expression_tree.cpp',
             'db/matcher/expression_parser.cpp',
             'db/matcher/expression_parser_tree.cpp',
             'db/matcher/expression_where_noop.cpp',
             'db/matcher/matchable.cpp',
             'db/matcher/match_details.cpp'],
            LIBDEPS=['bson',
                     'path',
                     '$BUILD_DIR/mongo/db/common',
                     '$BUILD_DIR/third_party/shim_pcrecpp'
                     ] )

env.Library('expressions_geo',
            ['db/matcher/expression_geo.cpp',
             'db/matcher/expression_parser_geo.cpp'],
            LIBDEPS=['expressions','db/geo/geometry','db/geo/geoparser'] )

env.Library('expressions_text',
            ['db/matcher/expression_text.cpp',
             'db/matcher/expression_parser_text.cpp'],
            LIBDEPS=['expressions','db/fts/base'] )

env.CppUnitTest('expression_test',
                ['db/matcher/expression_test.cpp',
                 'db/matcher/expression_leaf_test.cpp',
                 'db/matcher/expression_tree_test.cpp',
                 'db/matcher/expression_array_test.cpp'],
                LIBDEPS=['expressions'] )

env.CppUnitTest('expression_geo_test',
                ['db/matcher/expression_geo_test.cpp',
                 'db/matcher/expression_parser_geo_test.cpp'],
                LIBDEPS=['expressions_geo'] )

env.CppUnitTest('expression_text_test',
                ['db/matcher/expression_parser_text_test.cpp'],
                LIBDEPS=['expressions_text'] )

env.CppUnitTest('expression_parser_test',
                ['db/matcher/expression_parser_test.cpp',
                 'db/matcher/expression_parser_array_test.cpp',
                 'db/matcher/expression_parser_tree_test.cpp',
                 'db/matcher/expression_parser_leaf_test.cpp'],
                LIBDEPS=['expressions'] )


env.CppUnitTest('bson_extract_test', ['bson/util/bson_extract_test.cpp'], LIBDEPS=['bson'])
env.CppUnitTest('bson_check_test', ['bson/util/bson_check_test.cpp'], LIBDEPS=['bson'])

env.CppUnitTest('descriptive_stats_test',
                ['util/descriptive_stats_test.cpp'],
                LIBDEPS=['foundation', 'bson']);

env.CppUnitTest('sock_test', ['util/net/sock_test.cpp'],
                LIBDEPS=['network',
                         'synchronization',
                ])

env.CppUnitTest('curop_test',
                ['db/curop_test.cpp'],
                LIBDEPS=['serveronly', 'coredb', 'coreserver'],
                NO_CRUTCH=True)

env.Library('index_names',["db/index_names.cpp"])

env.Library( 'mongohasher', [ "db/hasher.cpp" ] )

env.Library('synchronization', [ 'util/concurrency/synchronization.cpp' ])

env.Library('auth_helpers', ['client/auth_helpers.cpp'],
            LIBDEPS=['clientdriver'])

env.Library('global_optime', ['db/global_optime.cpp'])

env.Library('spin_lock', ["util/concurrency/spin_lock.cpp"])
env.CppUnitTest('spin_lock_test', ['util/concurrency/spin_lock_test.cpp'],
                LIBDEPS=['spin_lock', '$BUILD_DIR/third_party/shim_boost'])

env.Library('hostandport', ['util/net/hostandport.cpp'],
            LIBDEPS=[
                'foundation',
                'server_options_core',
            ])

env.CppUnitTest('hostandport_test', ['util/net/hostandport_test.cpp'],
                LIBDEPS=['hostandport'])

env.Library('network', [
            "util/net/sock.cpp",
            "util/net/socket_poll.cpp",
            "util/net/ssl_expiration.cpp",
            "util/net/ssl_manager.cpp",
            "util/net/ssl_options.cpp",
            "util/net/httpclient.cpp",
            "util/net/message.cpp",
            "util/net/message_port.cpp",
            "util/net/listen.cpp" ],
            LIBDEPS=['$BUILD_DIR/mongo/util/options_parser/options_parser',
                     'background_job',
                     'fail_point',
                     'foundation',
                     'hostandport',
                     'server_options_core',
            ])

env.Library(
    target='index_key_validate',
    source=[
        "db/catalog/index_key_validate.cpp",
    ],
    LIBDEPS=[
        'bson',
        'db/common',
        'index_names',
    ])

env.Library('clientdriver', [
            "client/connpool.cpp",
            "client/dbclient.cpp",
            "client/dbclient_rs.cpp",
            "client/dbclientcursor.cpp",
            'client/native_sasl_client_session.cpp',
            "client/replica_set_monitor.cpp",
            'client/sasl_client_authenticate.cpp',
            "client/sasl_client_authenticate_impl.cpp",
            'client/sasl_client_conversation.cpp',
            'client/sasl_client_session.cpp',
            'client/sasl_plain_client_conversation.cpp',
            'client/sasl_scramsha1_client_conversation.cpp',
            "client/syncclusterconnection.cpp",
            "db/dbmessage.cpp"
            ],
            LIBDEPS=['$BUILD_DIR/mongo/db/auth/authcommon',
                     '$BUILD_DIR/mongo/crypto/scramauth',
                     'network'
            ])

env.CppUnitTest("replica_set_monitor_test",
                ["client/replica_set_monitor_test.cpp"],
                LIBDEPS=["clientdriver"])

env.Library('lasterror', [
            "db/lasterror.cpp",
            ],
            LIBDEPS=['network',
                     'foundation',
            ])

env.Library('version',
            [
                'buildinfo.cpp',
                'util/version.cpp'
            ],
            LIBDEPS=[
                'bson',
                '$BUILD_DIR/mongo/base/base'
            ])
commonFiles = [ "pch.cpp",
                "db/namespace_string.cpp",
                "shell/mongo.cpp",
                "util/intrusive_counter.cpp",
                "util/file_allocator.cpp",
                "util/paths.cpp",
                "util/progress_meter.cpp",
                "util/concurrency/task.cpp",
                "util/password.cpp",
                "util/concurrency/rwlockimpl.cpp",
                "util/text_startuptest.cpp",
                'util/signal_win32.cpp',
                "util/version_reporting.cpp",
                ]

extraCommonLibdeps = []

if env['MONGO_BUILD_SASL_CLIENT']:
    saslLibs = ['sasl2']
    if env['PYSYSPLATFORM'] == "win32":
        saslLibs.extend(["secur32"])

    env.Library('cyrus_sasl_client_session',
                ['client/cyrus_sasl_client_session.cpp',
                 'client/sasl_sspi.cpp'],
                LIBDEPS = [
                    'clientdriver',
                    'foundation',
                    'signal_handlers_synchronous',
                ],
                SYSLIBDEPS=saslLibs)
    extraCommonLibdeps.append('cyrus_sasl_client_session')

# handle processinfo*
processInfoFiles = [ "util/processinfo.cpp" ]

processInfoPlatformFile = env.File( "util/processinfo_${PYSYSPLATFORM}.cpp" )
# NOTE( schwerin ): This is a very un-scons-y way to make this decision, and prevents one from using
# code generation to produce util/processinfo_$PYSYSPLATFORM.cpp.
if not os.path.exists( str( processInfoPlatformFile ) ):
    processInfoPlatformFile = env.File( "util/processinfo_none.cpp" )

processInfoFiles.append( processInfoPlatformFile )

env.Library("processinfo",
            processInfoFiles,
            LIBDEPS=["foundation", "bson"])

env.CppUnitTest("processinfo_test",
                ["util/processinfo_test.cpp"],
                LIBDEPS=["processinfo"])

env.Library("server_parameters",
            ["db/server_parameters.cpp"],
            LIBDEPS=["foundation","bson"])

env.CppUnitTest("server_parameters_test",
                [ "db/server_parameters_test.cpp" ],
                LIBDEPS=["server_parameters"] )


env.Library("fail_point",
            ["util/fail_point.cpp",
             "util/fail_point_registry.cpp",
             "util/fail_point_service.cpp"],
            LIBDEPS=["foundation", "bson"])

env.Library('mongocommon', commonFiles,
            LIBDEPS=['auth_helpers',
                     'bson',
                     'background_job',
                     'clientdriver',
                     'fail_point',
                     'foundation',
                     'global_environment_experiment',
                     'lasterror',
                     'md5',
                     'mongohasher',
                     'network',
                     'processinfo',
                     'spin_lock',
                     'stacktrace',
                     'stringutils',
                     'synchronization',
                     'util/concurrency/thread_name',
                     'version',
                     '$BUILD_DIR/third_party/shim_pcrecpp',
                     '$BUILD_DIR/third_party/murmurhash3/murmurhash3',
                     '$BUILD_DIR/third_party/shim_boost',
                     '$BUILD_DIR/mongo/util/options_parser/options_parser',
                     ] +
                     extraCommonLibdeps)

env.CppUnitTest(
    target="util/version_test",
    source=["util/version_test.cpp"],
    LIBDEPS=["mongocommon"]
)

env.Library('background_job', ["util/background.cpp"],
            LIBDEPS=['spin_lock'])

env.CppUnitTest(
    target="background_job_test",
    source=[
        "util/background_job_test.cpp",
    ],
    LIBDEPS=[
        "background_job",
        "network", # Temporary crutch since the ssl cleanup is hard coded in background.cpp
        "synchronization",
    ]
)

tcmallocServerStatus = []
if get_option('allocator') == 'tcmalloc':
    tcmallocServerStatus.append("util/tcmalloc_server_status_section.cpp")

coredbEnv = env.Clone()
coredbEnv.InjectThirdPartyIncludePaths(libraries=['snappy'])
coredbEnv.Library("coredb", [
        "client/parallel.cpp",
        "db/audit.cpp",
        "db/commands.cpp",
        "db/commands/authentication_commands.cpp",
        "db/commands/connection_status.cpp",
        "db/commands/copydb_common.cpp",
        "db/commands/fail_point_cmd.cpp",
        "db/commands/find_and_modify_common.cpp",
        "db/commands/hashcmd.cpp",
        "db/commands/isself.cpp",
        "db/repl/isself.cpp",
        "db/commands/mr_common.cpp",
        "db/commands/rename_collection_common.cpp",
        "db/commands/server_status.cpp",
        "db/commands/parameters.cpp",
        "db/commands/user_management_commands.cpp",
        "db/commands/write_commands/write_commands_common.cpp",
        "db/pipeline/pipeline.cpp",
        "db/dbcommands_generic.cpp",
        "db/matcher/matcher.cpp",
        "db/pipeline/accumulator_add_to_set.cpp",
        "db/pipeline/accumulator_avg.cpp",
        "db/pipeline/accumulator_first.cpp",
        "db/pipeline/accumulator_last.cpp",
        "db/pipeline/accumulator_min_max.cpp",
        "db/pipeline/accumulator_push.cpp",
        "db/pipeline/accumulator_sum.cpp",
        "db/pipeline/dependencies.cpp",
        "db/pipeline/document.cpp",
        "db/pipeline/document_source.cpp",
        "db/pipeline/document_source_bson_array.cpp",
        "db/pipeline/document_source_command_shards.cpp",
        "db/pipeline/document_source_geo_near.cpp",
        "db/pipeline/document_source_group.cpp",
        "db/pipeline/document_source_limit.cpp",
        "db/pipeline/document_source_match.cpp",
        "db/pipeline/document_source_merge_cursors.cpp",
        "db/pipeline/document_source_out.cpp",
        "db/pipeline/document_source_project.cpp",
        "db/pipeline/document_source_redact.cpp",
        "db/pipeline/document_source_skip.cpp",
        "db/pipeline/document_source_sort.cpp",
        "db/pipeline/document_source_unwind.cpp",
        "db/pipeline/expression.cpp",
        "db/pipeline/field_path.cpp",
        "db/pipeline/value.cpp",
        "db/projection.cpp",
        "db/stats/timer_stats.cpp",
        "db/startup_warnings_common.cpp",
        "s/shardconnection.cpp",
        ]
        + tcmallocServerStatus
        ,
                  LIBDEPS=['db/auth/serverauth',
                           'db/commands/server_status_core',
                           'db/common',
                           'server_parameters',
                           'expressions',
                           'expressions_geo',
                           'expressions_text',
                           'index_names',
                           'db/exec/working_set',
                           'db/index/key_generator',
                           '$BUILD_DIR/mongo/foundation',
                           '$BUILD_DIR/third_party/shim_snappy',
                           'server_options',
                           '$BUILD_DIR/mongo/util/cmdline_utils/cmdline_utils',
                           '$BUILD_DIR/mongo/logger/parse_log_component_settings',
                           'clientdriver',
                           ])

env.Library('ntservice', ['util/ntservice.cpp'],
            LIBDEPS=['foundation',
                     '$BUILD_DIR/mongo/util/options_parser/options_parser'])
if windows:
    env.CppUnitTest('ntservice_test', 'util/ntservice_test.cpp',
                    LIBDEPS=['ntservice'],
                    LIBS=['shell32', env['LIBS']])

scripting_common_files = [ "scripting/engine.cpp",
                           "scripting/utils.cpp",
                           ]

env.Library('bson_template_evaluator', ["scripting/bson_template_evaluator.cpp"],
            LIBDEPS=['bson'])
env.CppUnitTest('bson_template_evaluator_test', ['scripting/bson_template_evaluator_test.cpp'],
                LIBDEPS=['bson_template_evaluator'])

if usev8:
    scriptingEnv = env.Clone()
    scriptingEnv.InjectThirdPartyIncludePaths(libraries=['v8'])
    scriptingEnv.Library('scripting',
                         scripting_common_files + ['scripting/engine_v8' + v8suffix + '.cpp',
                                                   'scripting/v8' + v8suffix + '_db.cpp',
                                                   'scripting/v8' + v8suffix + '_utils.cpp',
                                                   'scripting/v8' + v8suffix + '_profiler.cpp'],
                 LIBDEPS=['bson_template_evaluator', '$BUILD_DIR/third_party/shim_v8'])
else:
    env.Library('scripting', scripting_common_files + ['scripting/engine_none.cpp'],
                LIBDEPS=['bson_template_evaluator'])

env.Library('update_index_data', [ 'db/update_index_data.cpp' ], LIBDEPS=[ 'db/common' ])

# Global Configuration.  Used by both mongos and mongod.
env.Library('global_environment_experiment',
            [ 'db/global_environment_experiment.cpp',
              'db/global_environment_noop.cpp' ])

# Memory-mapped files support.  Used by mongod and some tools.
env.Library('mmap', ['util/mmap.cpp', 'util/mmap_${OS_FAMILY}.cpp'], LIBDEPS=['foundation'])

env.Library('elapsed_tracker',
            ['util/elapsed_tracker.cpp'],
            LIBDEPS=['foundation',
                     'network'] # this is for using listener to check elapsed time
            )

# mongod files - also files used in tools. present in dbtests, but not in mongos and not in client
# libs.
serverOnlyFiles = [ "db/background.cpp",
                    "db/catalog/collection.cpp",
                    "db/catalog/collection_compact.cpp",
                    "db/catalog/collection_cursor_cache.cpp",
                    "db/catalog/collection_info_cache.cpp",
                    "db/catalog/database.cpp",
                    "db/catalog/database_holder.cpp",
                    "db/catalog/index_catalog.cpp",
                    "db/catalog/index_catalog_entry.cpp",
                    "db/catalog/index_create.cpp",
                    "db/client.cpp",
                    "db/clientcursor.cpp",
                    "db/cloner.cpp",
                    "db/commands/apply_ops.cpp",
                    "db/commands/auth_schema_upgrade_d.cpp",
                    "db/commands/cleanup_orphaned_cmd.cpp",
                    "db/commands/clone.cpp",
                    "db/commands/clone_collection.cpp",
                    "db/commands/collection_to_capped.cpp",
                    "db/commands/compact.cpp",
                    "db/commands/copydb.cpp",
                    "db/commands/copydb_start_commands.cpp",
                    "db/commands/count.cpp",
                    "db/commands/create_indexes.cpp",
                    "db/commands/dbhash.cpp",
                    "db/commands/distinct.cpp",
                    "db/commands/drop_indexes.cpp",
                    "db/commands/explain_cmd.cpp",
                    "db/commands/find_and_modify.cpp",
                    "db/commands/find_cmd.cpp",
                    "db/commands/fsync.cpp",
                    "db/commands/geo_near_cmd.cpp",
                    "db/commands/get_last_error.cpp",
                    "db/commands/group.cpp",
                    "db/commands/index_filter_commands.cpp",
                    "db/commands/list_collections.cpp",
                    "db/commands/list_databases.cpp",
                    "db/commands/list_indexes.cpp",
                    "db/commands/merge_chunks_cmd.cpp",
                    "db/commands/mr.cpp",
                    "db/commands/oplog_note.cpp",
                    "db/commands/parallel_collection_scan.cpp",
                    "db/commands/pipeline_command.cpp",
                    "db/commands/plan_cache_commands.cpp",
                    "db/commands/rename_collection.cpp",
                    "db/commands/repair_cursor.cpp",
                    "db/commands/test_commands.cpp",
                    "db/commands/validate.cpp",
                    "db/commands/write_commands/batch_executor.cpp",
                    "db/commands/write_commands/write_commands.cpp",
                    "db/curop.cpp",
                    "db/currentop_command.cpp",
                    "db/dbcommands.cpp",
                    "db/dbcommands_admin.cpp",
                    "db/dbdirectclient.cpp",
                    "db/dbeval.cpp",
                    "db/dbhelpers.cpp",
                    "db/driverHelpers.cpp",
                    "db/geo/haystack.cpp",
                    "db/global_environment_d.cpp",
                    "db/index/2d_access_method.cpp",
                    "db/index/btree_access_method.cpp",
                    "db/index/btree_based_access_method.cpp",
                    "db/index/btree_based_bulk_access_method.cpp",
                    "db/index/btree_index_cursor.cpp",
                    "db/index/fts_access_method.cpp",
                    "db/index/hash_access_method.cpp",
                    "db/index/haystack_access_method.cpp",
                    "db/index/s2_access_method.cpp",
                    "db/index_builder.cpp",
                    "db/index_legacy.cpp",
                    "db/index_rebuilder.cpp",
                    "db/instance.cpp",
                    "db/introspect.cpp",
                    "db/matcher/expression_where.cpp",
                    "db/operation_context_impl.cpp",
                    "db/ops/delete.cpp",
                    "db/ops/delete_executor.cpp",
                    "db/ops/insert.cpp",
                    "db/ops/update.cpp",
                    "db/ops/update_executor.cpp",
                    "db/ops/update_lifecycle_impl.cpp",
                    "db/ops/update_result.cpp",
                    "db/pipeline/document_source_cursor.cpp",
                    "db/pipeline/pipeline_d.cpp",
                    "db/prefetch.cpp",
                    "db/range_deleter_db_env.cpp",
                    "db/range_deleter_service.cpp",
                    "db/repl/bgsync.cpp",
                    "db/repl/connections.cpp",
                    "db/repl/consensus.cpp",
                    "db/repl/health.cpp",
                    "db/repl/heartbeat.cpp",
                    "db/repl/heartbeat_info.cpp",
                    "db/repl/initial_sync.cpp",
                    "db/repl/manager.cpp",
                    "db/repl/master_slave.cpp",
                    "db/repl/member.cpp",
                    "db/repl/minvalid.cpp",
                    "db/repl/multicmd.cpp",
                    "db/repl/oplog.cpp",
                    "db/repl/oplogreader.cpp",
                    "db/repl/repl_coordinator_external_state_impl.cpp",
                    "db/repl/repl_coordinator_legacy.cpp",
                    "db/repl/repl_info.cpp",
                    "db/repl/repl_set_health_poll_task.cpp",
                    "db/repl/repl_set_impl.cpp",
                    "db/repl/replset_commands.cpp",
                    "db/repl/resync.cpp",
                    "db/repl/rs.cpp",
                    "db/repl/rs_config.cpp",
                    "db/repl/rs_initialsync.cpp",
                    "db/repl/rs_rollback.cpp",
                    "db/repl/rs_sync.cpp",
                    "db/repl/state_box.cpp",
                    "db/repl/sync.cpp",
                    "db/repl/sync_source_feedback.cpp",
                    "db/repl/sync_tail.cpp",
                    "db/repl/write_concern.cpp",
                    "db/startup_warnings_mongod.cpp",
                    "db/stats/lock_server_status_section.cpp",
                    "db/stats/range_deleter_server_status.cpp",
                    "db/stats/snapshots.cpp",
                    "db/stats/top.cpp",
                    "db/storage/storage_init.cpp",
                    "db/storage_options.cpp",
                    "db/ttl.cpp",
                    "db/write_concern.cpp",
                    "s/d_merge.cpp",
                    "s/d_migrate.cpp",
                    "s/d_split.cpp",
                    "s/d_state.cpp",
                    "s/distlock_test.cpp",
                    "util/alignedbuilder.cpp",
                    "util/compress.cpp",
                    "util/logfile.cpp",
                ]

# This library exists because some libraries, such as our networking library, need access to server
# options, but not to the helpers to set them from the command line.  libserver_options_core.a just
# has the structure for storing the server options, while libserver_options.a has the code to set
# them via the command line.
env.Library("server_options_core", ["db/server_options.cpp"],
            LIBDEPS=['bson'])

env.Library("server_options", [
                    "db/server_options_helpers.cpp"
                    ],
            LIBDEPS=['bson',
                     'network', # temporary crutch that should go away once the networking
                                # library has separate options
                     'server_options_core',
                     'server_parameters',
                     '$BUILD_DIR/mongo/util/cmdline_utils/cmdline_utils',
                     '$BUILD_DIR/mongo/util/options_parser/options_parser',
                    ])

env.CppUnitTest('server_options_test', 'db/server_options_test.cpp',
                LIBDEPS=['server_options'])

env.CppUnitTest('diskloc_test', 'db/diskloc_test.cpp', LIBDEPS=[])

env.CppUnitTest('v8_deadline_monitor_test', 'scripting/v8_deadline_monitor_test.cpp', LIBDEPS=[])

env.Library('stacktrace',
            'util/stacktrace_${OS_FAMILY}.cpp',
            LIBDEPS=['bson',
                     'stringutils',
                     'version',
                     '$BUILD_DIR/mongo/base/base'])

env.Library(target='quick_exit',
            source=[
                'util/quick_exit.cpp',
            ])

env.Library('coreshard', [# This is only here temporarily for auto-split logic in chunk.cpp.
                          's/balancer_policy.cpp',
                          's/distlock.cpp',
                          's/config.cpp',
                          's/grid.cpp',
                          's/chunk.cpp',
                          # No good reason to be here other than chunk.cpp needs this.
                          's/config_server_checker_service.cpp',
                          's/shard.cpp',
                          's/shard_key_pattern.cpp'],
            LIBDEPS=['s/base',
                     's/cluster_ops_impl']);

mongosLibraryFiles = [
    "s/strategy.cpp",
    "s/commands_admin.cpp",
    "s/commands_public.cpp",
    "s/commands/auth_schema_upgrade_s.cpp",
    "s/commands/cluster_explain_cmd.cpp",
    "s/commands/cluster_find_cmd.cpp",
    "s/commands/cluster_index_filter_cmd.cpp",
    "s/commands/cluster_merge_chunks_cmd.cpp",
    "s/commands/cluster_plan_cache_cmd.cpp",
    "s/commands/cluster_write_cmd.cpp",
    "s/request.cpp",
    "s/client_info.cpp",
    "s/cursors.cpp",
    "s/s_only.cpp",
    "s/balance.cpp",
    "s/version_manager.cpp",
    "s/version_mongos.cpp",
    ]

env.Library( "mongoscore",
             mongosLibraryFiles,
             LIBDEPS=['db/auth/authmongos',
                      'db/fts/ftsmongos',
                      'db/query/explain_common',
                      'db/query/lite_parsed_query',
                      's/cluster_ops',
                      's/cluster_write_op_conversion',
                      's/upgrade',
                     ] )

env.CppUnitTest("shard_key_pattern_test", [ "s/shard_key_pattern_test.cpp" ],
                LIBDEPS=["mongoscore",
                         "coreshard",
                         "mongocommon",
                         "coreserver",
                         "coredb"])

env.CppUnitTest( "balancer_policy_test" , [ "s/balancer_policy_tests.cpp" ] ,
                LIBDEPS=["mongoscore",
                         "coreshard",
                         "mongocommon",
                         "coreserver",
                         "coredb",
                         "message_server_port"])

env.CppUnitTest("dbclient_rs_test", [ "client/dbclient_rs_test.cpp" ],
                 LIBDEPS=['clientdriver', 'mocklib'])
env.CppUnitTest("scoped_db_conn_test", [ "client/scoped_db_conn_test.cpp" ],
                 LIBDEPS=[
                    "coredb",
                    "coreserver",
                    "coreshard",
                    "mongocommon",
                    "message_server_port",
                    "mongoscore"],
                 NO_CRUTCH=True)

env.CppUnitTest("shard_conn_test", [ "s/shard_conn_test.cpp" ],
                 LIBDEPS=[
                    "mongoscore",
                    "coreshard",
                    "mongocommon",
                    "coreserver",
                    "coredb",
                    "message_server_port",
                    "mocklib",
                    "$BUILD_DIR/mongo/db/auth/authmocks"])

env.CppUnitTest("shard_test", [ "s/shard_test.cpp" ],
                LIBDEPS=[ "mongoscore",
                          "coreshard",
                          "mongocommon",
                          "coreserver",
                          "coredb",
                          "message_server_port",
                          "mocklib"])

env.CppUnitTest('config_server_tests', [ 's/config_server_tests.cpp' ],
                LIBDEPS=[ "mongoscore",
                          "coreshard",
                          "mongocommon",
                          "coreserver",
                          "coredb",
                          "message_server_port",
                          "mocklib"])


# Should only need stuff from util, unittest and platform
env.CppUnitTest("fail_point_test", [ "util/fail_point_test.cpp" ],
                LIBDEPS=["fail_point"])

if has_option( 'use-cpu-profiler' ):
    serverOnlyFiles.append( 'db/commands/cpuprofile.cpp' )
    env.Append(LIBS=['unwind'])

env.Library("defaultversion", "s/default_version.cpp")

env.CppUnitTest(
    target="index_filter_commands_test",
    source=[
        "db/commands/index_filter_commands_test.cpp",
    ],
    LIBDEPS=[
        "$BUILD_DIR/mongo/serveronly",
        "$BUILD_DIR/mongo/coreserver",
        "$BUILD_DIR/mongo/coredb",
    ],
    NO_CRUTCH = True,
)

env.CppUnitTest(
    target="mr_test",
    source=[
        "db/commands/mr_test.cpp",
    ],
    LIBDEPS=[
        "$BUILD_DIR/mongo/serveronly",
        "$BUILD_DIR/mongo/coreserver",
        "$BUILD_DIR/mongo/coredb",
    ],
    NO_CRUTCH = True,
)

env.CppUnitTest(
    target="plan_cache_commands_test",
    source=[
        "db/commands/plan_cache_commands_test.cpp",
    ],
    LIBDEPS=[
        "$BUILD_DIR/mongo/serveronly",
        "$BUILD_DIR/mongo/coreserver",
        "$BUILD_DIR/mongo/coredb",
    ],
    NO_CRUTCH = True,
)

env.Library('range_deleter',
            [ 'db/range_deleter.cpp',
              'db/range_deleter_mock_env.cpp',
            ],
            LIBDEPS = [
                '$BUILD_DIR/mongo/db/repl/repl_coordinator_global',
                '$BUILD_DIR/mongo/s/base', # range_arithmetic.cpp
                'base/base',
                'bson',
                'global_environment_experiment',
                'synchronization'
            ])

env.CppUnitTest('range_deleter_test',
                [ 'db/range_deleter_test.cpp' ],
                LIBDEPS = [
                    '$BUILD_DIR/mongo/db/repl/replmocks',
                    'db/common',
                    'range_deleter',
                ])

serveronlyEnv = env.Clone()
serveronlyEnv.InjectThirdPartyIncludePaths(libraries=['snappy'])
serveronlyLibdeps = ["coreshard",
                     "db/auth/authmongod",
                     "db/fts/ftsmongod",
                     "db/common",
                     "db/concurrency/lock_mgr",
                     "db/concurrency/write_conflict_exception",
                     "db/ops/update_driver",
                     "defaultversion",
                     "global_optime",
                     "index_key_validate",
                     'range_deleter',
                     "update_index_data",
                     's/metadata',
                     's/batch_write_types',
                     "db/catalog/collection_options",
                     "db/exec/working_set",
                     "db/exec/exec",
                     "db/index/index_descriptor",
                     "db/query/query",
                     "db/repl/repl_settings",
                     "db/repl/network_interface_impl",
                     "db/repl/replication_executor",
                     "db/repl/repl_coordinator_impl",
                     "db/repl/topology_coordinator_impl",
                     "db/repl/repl_coordinator_global",
                     "db/repl/replication_executor",
                     "db/repl/rslog",
                     'db/storage/devnull/storage_devnull',
                     'db/storage/in_memory/storage_in_memory',
                     'db/storage/mmap_v1/storage_mmapv1',
<<<<<<< HEAD
                     'db/storage/heap1/storage_heap1',
                     'db/storage/kv_heap/storage_kv_heap',
=======
>>>>>>> bddcc15d
                     'mmap',
                     'elapsed_tracker',
                     '$BUILD_DIR/third_party/shim_snappy']

if has_option("rocksdb" ):
    serveronlyLibdeps.append( 'db/storage/rocks/storage_rocks' )

if has_option("tokuft"):
    serveronlyLibdeps.append( 'db/storage/tokuft/storage_tokuft' )

if wiredtiger:
    serveronlyLibdeps.append( 'db/storage/wiredtiger/storage_wiredtiger' )
    serveronlyLibdeps.append( '$BUILD_DIR/third_party/shim_wiredtiger')

serveronlyEnv.Library("serveronly", serverOnlyFiles,
                      LIBDEPS=serveronlyLibdeps )

env.Library("message_server_port", "util/net/message_server_port.cpp")

env.Library("signal_handlers_synchronous",
            ['util/signal_handlers_synchronous.cpp',
             'util/allocator.cpp',],
            LIBDEPS=["stacktrace", "foundation"]
            )

env.Library("signal_handlers",
            ["util/signal_handlers.cpp",],
            LIBDEPS=["foundation", "signal_handlers_synchronous"]
            )

# These files go into mongos and mongod only, not into the shell or any tools.
mongodAndMongosFiles = [
    "db/initialize_server_global_state.cpp",
    "db/server_extra_log_context.cpp",
    "db/dbwebserver.cpp",
    ]
env.Library("mongodandmongos", mongodAndMongosFiles,
            LIBDEPS=["message_server_port", "signal_handlers"])

env.Library("mongodwebserver",
            [
             "db/clientlistplugin.cpp",
             "db/repl/replset_web_handler.cpp",
             "db/restapi.cpp",
             "db/stats/snapshots_webplugins.cpp",
             ],
            LIBDEPS=["coredb", "mongodandmongos"])

mongodOnlyFiles = [ "db/db.cpp", "db/commands/touch.cpp", "db/mongod_options_init.cpp",
                    "db/repl/replication_initializer_${MONGO_REPL_IMPL}.cpp", ]

# ----- TARGETS ------

env.Library("gridfs", "client/gridfs.cpp")

env.Library("coreserver",
            ["db/client_basic.cpp",
             "util/net/miniwebserver.cpp",
             "db/stats/counters.cpp",
             "db/log_process_details.cpp",
             "db/conn_pool_options.cpp"
            ],
            LIBDEPS=["mongocommon", "scripting"])

# mongod options
env.Library("mongod_options", ["db/mongod_options.cpp"],
            LIBDEPS=['server_options',
                     'mongocommon',
                     'serveronly',
                     'coreserver',
                     'coredb',
                     '$BUILD_DIR/mongo/util/options_parser/options_parser_init'])

# main db target
mongod = env.Install(
    '#/', env.Program( "mongod", mongodOnlyFiles,
                       LIBDEPS=["coredb",
                                "coreserver",
                                "mongodandmongos",
                                "mongodwebserver",
                                "ntservice",
                                "serveronly",
                                "mongod_options",
                                ] ) )
Default( mongod )

# tools
rewrittenTools = [ "mongodump", "mongorestore", "mongoexport", "mongoimport", "mongostat", "mongotop", "bsondump", "mongofiles", "mongooplog" ]

#some special tools
env.Library("mongobridge_options", ["tools/mongobridge_options.cpp"],
            LIBDEPS = [
                'serveronly',
                'coreserver',
                'coredb',
                'signal_handlers_synchronous',
                '$BUILD_DIR/mongo/util/options_parser/options_parser_init',
            ])

env.Install( '#/', [
        env.Program( "mongobridge", ["tools/bridge.cpp", "tools/mongobridge_options_init.cpp"],
                     LIBDEPS=["serveronly", "coredb", "mongobridge_options"] ),
        env.Program( "mongoperf", "client/examples/mongoperf.cpp",
                     LIBDEPS = [
                         "serveronly",
                         "coreserver",
                         "coredb",
                         "signal_handlers_synchronous",
                     ] ),
        ] )

# mongos options
env.Library("mongos_options", ["s/mongos_options.cpp"],
            LIBDEPS=['mongoscore',
                     'coreshard',
                     'mongocommon',
                     'coredb',
                     '$BUILD_DIR/mongo/util/options_parser/options_parser_init'])

# mongos
mongos = env.Program(
    "mongos", [ "s/server.cpp", "s/mongos_options_init.cpp" ] ,
    LIBDEPS=["mongoscore", "coreserver", "coredb", "mongocommon", "coreshard", "ntservice",
             "mongodandmongos", "s/upgrade", "mongos_options" ])
env.Install( '#/', mongos )

env.Library("clientandshell", ["client/clientAndShell.cpp"],
                              LIBDEPS=["mongocommon",
                                       "defaultversion",
                                       "gridfs"])
env.Library("allclient", "client/clientOnly.cpp", LIBDEPS=["clientandshell"])

# dbtests test binary options
env.Library("framework_options", ["dbtests/framework_options.cpp"],
            LIBDEPS=['$BUILD_DIR/mongo/util/options_parser/options_parser_init'])

# dbtests test binary
env.Library('testframework', ['dbtests/framework.cpp', 'dbtests/framework_options_init.cpp'],
            LIBDEPS=['unittest/unittest',
            'framework_options',
            ])

env.Library('mocklib', [
        'dbtests/mock/mock_conn_registry.cpp',
        'dbtests/mock/mock_dbclient_connection.cpp',
        'dbtests/mock/mock_dbclient_cursor.cpp',
        'dbtests/mock/mock_remote_db_server.cpp',
        'dbtests/mock/mock_replica_set.cpp'
    ],
    LIBDEPS=['clientdriver'])

test = env.Install(
    '#/',
    env.Program("dbtest",
                    [ f for f in Glob("dbtests/*.cpp")
                      if not str(f).endswith('framework.cpp') and
                         not str(f).endswith('framework_options.cpp') and
                         not str(f).endswith('framework_options_init.cpp') ],
                    LIBDEPS = [
                       "mutable_bson_test_utils",
                       "mongocommon",
                       "serveronly",
                       "coreserver",
                       "coredb",
                       "testframework",
                       "gridfs",
                       "signal_handlers_synchronous",
                       "s/upgrade",
                       "s/cluster_ops",
                       "s/cluster_ops_impl",
                       "mocklib",
                       "db/exec/mock_stage",
                       "$BUILD_DIR/mongo/db/auth/authmocks",
                       "$BUILD_DIR/mongo/db/query/query",
                       "$BUILD_DIR/mongo/db/repl/repl_coordinator_global",
                       "$BUILD_DIR/mongo/db/repl/replmocks"]))

if len(env.subst('$PROGSUFFIX')):
    env.Alias( "dbtest", "#/${PROGPREFIX}dbtest${PROGSUFFIX}" )

env.Install('$BUILD_ROOT/', env.Program('file_allocator_bench',
            'util/file_allocator_bench.cpp',
            LIBDEPS=[
                'mongocommon',
                'signal_handlers_synchronous',
                '$BUILD_DIR/mongo/util/options_parser/options_parser_init',
                'serveronly',
                'coredb',
                'coreserver',
            ]))

env.Alias('file_allocator_bench', "$BUILD_ROOT/" + add_exe("file_allocator_bench"))

# --- sniffer ---
mongosniff_built = False
if darwin or env["_HAVEPCAP"]:
    mongosniff_built = True
    sniffEnv = env.Clone()
    sniffEnv.Append( CPPDEFINES="MONGO_EXPOSE_MACROS" )

    if not windows:
        sniffEnv.Append( LIBS=[ "pcap" ] )
    else:
        sniffEnv.Append( LIBS=[ "wpcap" ] )

    sniffEnv.Install( '#/', sniffEnv.Program( "mongosniff", "tools/sniffer.cpp",
                                              LIBDEPS = [
                                                 "gridfs",
                                                 "serveronly",
                                                 "coreserver",
                                                 "coredb",
                                                 "signal_handlers_synchronous",
                                              ] ) )

# --- shell ---

# if you add a file here, you need to add it in scripting/engine.cpp and shell/createCPPfromJavaScriptFiles.js as well
env.JSHeader(
            target="shell/mongo.cpp",
            source=[
                "shell/assert.js",
                "shell/bulk_api.js",
                "shell/collection.js",
                "shell/db.js",
                "shell/explain_query.js",
                "shell/explainable.js",
                "shell/mongo.js",
                "shell/mr.js",
                "shell/query.js",
                "shell/types.js",
                "shell/upgrade_check.js",
                "shell/utils.js",
                "shell/utils_sh.js",
                "shell/utils_auth.js",
            ])

# if you add a file here, you need to add it in shell/shell_utils.cpp and shell/createCPPfromJavaScriptFiles.js as well
env.JSHeader(
            target="shell/mongo-server.cpp",
            source=[
                "shell/servers.js",
                "shell/mongodtest.js",
                "shell/shardingtest.js",
                "shell/servers_misc.js",
                "shell/replsettest.js",
                "shell/replsetbridge.js"
             ])

coreShellFiles = [ "shell/bench.cpp",
                   "shell/shell_utils.cpp",
                   "shell/shell_utils_extended.cpp",
                   "shell/shell_utils_launcher.cpp",
                   "shell/mongo-server.cpp",
                   "shell/linenoise.cpp",
                   "shell/linenoise_utf8.cpp",
                   "shell/mk_wcwidth.cpp",
                   "shell/shell_options_init.cpp" ]

if not has_option('noshell'):
    env.Library("shell_core", coreShellFiles,
                LIBDEPS=['clientandshell',
                         'db/index/external_key_generator',
                         'index_key_validate',
                         'scripting',
                         "signal_handlers",
                         'mongocommon'])
    # mongo shell options
    env.Library("shell_options", ["shell/shell_options.cpp"],
                LIBDEPS=['$BUILD_DIR/mongo/util/options_parser/options_parser_init'])

    shellEnv = env.Clone()
    if windows:
        shellEnv.Append(LIBS=["winmm.lib"])

    mongo_shell = shellEnv.Program(
        "mongo",
        "shell/dbshell.cpp",
        LIBDEPS=["$BUILD_DIR/third_party/shim_pcrecpp",
                 "shell_options",
                 "shell_core",
                 ])

    shellEnv.Install( '#/', mongo_shell )

#  ----  INSTALL -------

# binaries

def checkGlibc(target,source,env):
    import subprocess
    import SCons.Errors
    stringProcess = subprocess.Popen( [ "strings", str( target[0] ) ], stdout=subprocess.PIPE )
    stringResult = stringProcess.communicate()[0]
    if stringResult.count( "GLIBC_2.4" ) > 0:
        print( "************* " + str( target[0] ) + " has GLIBC_2.4 dependencies!" )
        raise SCons.Errors.BuildError(
            node=target[0],
            errstr="target has GLIBC_2.4 dependencies!")

distBinaries = []

if windows:
    distBinaries.extend(['mongod.pdb', 'mongos.pdb'])

def installBinary( e, name ):
    global distBinaries

    name = add_exe( name )

    if enforce_glibc:
        e.AddPostAction( name, checkGlibc )

    if (solaris or linux) and (not has_option("nostrip")):
        name = e.Command('stripped/%s' % name, name, Copy('$TARGET', '$SOURCE'))[0]
        e.AddPostAction(name, 'strip $TARGET')

    distBinaries.append(name)
    inst = e.Install( "$INSTALL_DIR/bin", name )

    if nix:
        e.AddPostAction( inst, 'chmod 755 $TARGET' )

def installExternalBinary( e, name ):
    global distBinaries

    name = env.File( "#/%s" % add_exe(name) )

    distBinaries.append(name)
    inst = e.Install( "$INSTALL_DIR/bin", name )

    if nix:
        e.AddPostAction( inst, 'chmod 755 $TARGET' )

for t in rewrittenTools:
    installExternalBinary(env, "src/mongo-tools/" + t)

# old tools
installBinary(env, "mongoperf")
env.Alias("tools", '#/' + add_exe("mongoperf"))

env.Alias("tools", "#/" + add_exe("mongobridge"))

if mongosniff_built:
    installBinary(env, "mongosniff")
    env.Alias("tools", '#/' + add_exe("mongosniff"))

installBinary( env, "mongod" )
installBinary( env, "mongos" )

if shellEnv is not None:
    installBinary( shellEnv, "mongo" )

env.Alias( "core", [ '#/%s' % b for b in [ add_exe( "mongo" ), add_exe( "mongod" ), add_exe( "mongos" ) ] ] )

# Stage the top-level mongodb banners
distsrc = env.Dir('#distsrc')
env.Append(MODULE_BANNERS = [distsrc.File('README'),
                             distsrc.File('THIRD-PARTY-NOTICES')])

# If no module has introduced a file named LICENSE.txt, then inject the AGPL.
if sum(itertools.imap(lambda x: x.name == "LICENSE.txt", env['MODULE_BANNERS'])) == 0:
    env.Append(MODULE_BANNERS = [distsrc.File('GNU-AGPL-3.0')])

# All module banners get staged to the top level of the tarfile, so we
# need to fail if we are going to have a name collision.
module_banner_filenames = set([f.name for f in env['MODULE_BANNERS']])
if not len(module_banner_filenames) == len(env['MODULE_BANNERS']):
    # TODO: Be nice and identify conflicts in error.
    print "ERROR: Filename conflicts exist in module banners."
    Exit(-1)

# Build a set of directories containing module banners, and use that
# to build a --transform option for each directory so that the files
# are tar'ed up to the proper location.
module_banner_dirs = set([Dir('#').rel_path(f.get_dir()) for f in env['MODULE_BANNERS']])
module_banner_transforms = ["--transform %s=$SERVER_DIST_BASENAME" % d for d in module_banner_dirs]

# Allow modules to map original file name directories to subdirectories 
# within the archive (e.g. { "src/mongo/db/modules/enterprise/docs": "snmp"})
archive_addition_transforms = []
for full_dir, archive_dir in env["ARCHIVE_ADDITION_DIR_MAP"].items():
  archive_addition_transforms.append("--transform \"%s=$SERVER_DIST_BASENAME/%s\"" %
                                     (full_dir, archive_dir))

env.Command(
    '#/${SERVER_ARCHIVE}',
    ['#buildscripts/make_archive.py'] + env["MODULE_BANNERS"] + env["ARCHIVE_ADDITIONS"] + 
    distBinaries, ' '.join(['$PYTHON ${SOURCES[0]} -o $TARGET'] + archive_addition_transforms + 
    module_banner_transforms + [
            '--transform ${str(Dir(BUILD_DIR))}/mongo/stripped=$SERVER_DIST_BASENAME/bin',
            '--transform ${str(Dir(BUILD_DIR))}/mongo=$SERVER_DIST_BASENAME/bin',
            '--transform ${str(Dir(BUILD_DIR))}/mongo/stripped/src/mongo-tools=$SERVER_DIST_BASENAME/bin',
            '--transform src/mongo-tools=$SERVER_DIST_BASENAME/bin',
            '${TEMPFILE(SOURCES[1:])}']))

#final alias
env.Alias( "install", "$INSTALL_DIR" )<|MERGE_RESOLUTION|>--- conflicted
+++ resolved
@@ -954,11 +954,7 @@
                      'db/storage/devnull/storage_devnull',
                      'db/storage/in_memory/storage_in_memory',
                      'db/storage/mmap_v1/storage_mmapv1',
-<<<<<<< HEAD
-                     'db/storage/heap1/storage_heap1',
                      'db/storage/kv_heap/storage_kv_heap',
-=======
->>>>>>> bddcc15d
                      'mmap',
                      'elapsed_tracker',
                      '$BUILD_DIR/third_party/shim_snappy']
