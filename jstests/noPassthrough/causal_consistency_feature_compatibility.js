/**
 * Tests the behavior of a sharded cluster when featureCompatibilityVersion is set to 3.4, with
 * respect to causal consistency. In noPassthrough to avoid issues with auth.
<<<<<<< HEAD
 * @tags: [rocks_requires_fcv36]
=======
 * @tags: [requires_majority_read_concern]
>>>>>>> 26284721
 */
(function() {
    "use strict";

    load("jstests/replsets/rslib.js");  // For startSetIfSupportsReadMajority.

    function logicalTimeCanBeProcessed(db) {
        const increment = 5000;

        let initialTime = db.runCommand({isMaster: 1}).$clusterTime;
        if (!initialTime) {
            return false;
        }

        let laterTime = Object.merge(
            initialTime,
            {clusterTime: Timestamp(initialTime.clusterTime.getTime() + increment, 0)});
        let returnedTime = rst.getPrimary()
                               .getDB("test")
                               .runCommand({isMaster: 1, $clusterTime: laterTime})
                               .$clusterTime;

        // Use a range to allow for unrelated activity advancing cluster time.
        return (returnedTime.clusterTime.getTime() - initialTime.clusterTime.getTime()) >=
            increment;
    }

    const rst = new ReplSetTest({
        nodes: 1,
        nodeOptions: {
            enableMajorityReadConcern: "",
            shardsvr: "",
        }
    });

    if (!startSetIfSupportsReadMajority(rst)) {
        jsTestLog("Skipping test since storage engine doesn't support majority read concern.");
        rst.stopSet();
        return;
    }
    rst.initiate();

    // Start the sharding test and add the majority read concern enabled replica set.
    const st = new ShardingTest({manualAddShard: true, mongosWaitsForKeys: true});
    assert.commandWorked(st.s.adminCommand({addShard: rst.getURL()}));

    const testDB = st.s.getDB("test");

    // Initialize sharding.
    assert.commandWorked(testDB.adminCommand({enableSharding: "test"}));
    assert.commandWorked(
        testDB.adminCommand({shardCollection: testDB.foo.getFullName(), key: {_id: 1}}));

    // Insert some data to find.
    assert.commandWorked(testDB.runCommand(
        {insert: "foo", documents: [{_id: 1, x: 1}], writeConcern: {w: "majority"}}));

    // Verify afterClusterTime can be processed by mongos and mongod.
    assert.commandWorked(testDB.runCommand(
        {find: "foo", readConcern: {level: "majority", afterClusterTime: Timestamp(1, 1)}}));

    assert.commandWorked(rst.getPrimary().getDB("test").runCommand(
        {find: "foo", readConcern: {level: "majority", afterClusterTime: Timestamp(1, 1)}}));

    // Verify cluster time can be processed by shards and the config servers.
    assert(logicalTimeCanBeProcessed(rst.getPrimary().getDB("test")));
    assert(logicalTimeCanBeProcessed(st.configRS.getPrimary().getDB("test")));

    // Set featureCompatibilityVersion to 3.4
    assert.commandWorked(st.s.adminCommand({setFeatureCompatibilityVersion: "3.4"}));

    // Verify cluster time cannot be processed by shards and the config servers now.
    assert(!logicalTimeCanBeProcessed(rst.getPrimary().getDB("test")));
    assert(!logicalTimeCanBeProcessed(st.configRS.getPrimary().getDB("test")));

    // afterClusterTime should be rejected by mongos and mongod.
    assert.commandFailedWithCode(
        testDB.runCommand(
            {find: "foo", readConcern: {level: "majority", afterClusterTime: Timestamp(1, 1)}}),
        ErrorCodes.InvalidOptions);

    assert.commandFailedWithCode(
        rst.getPrimary().getDB("test").runCommand(
            {find: "foo", readConcern: {level: "majority", afterClusterTime: Timestamp(1, 1)}}),
        ErrorCodes.InvalidOptions);

    // setFeatureCompatibilityVersion can only be run on the admin database on mongos.
    assert.commandWorked(st.s.adminCommand({setFeatureCompatibilityVersion: "3.6"}));

    // Verify cluster time can be processed by shards and the config servers again.
    assert(logicalTimeCanBeProcessed(rst.getPrimary().getDB("test")));
    assert(logicalTimeCanBeProcessed(st.configRS.getPrimary().getDB("test")));

    st.stop();
    rst.stopSet();
})();<|MERGE_RESOLUTION|>--- conflicted
+++ resolved
@@ -1,11 +1,7 @@
 /**
  * Tests the behavior of a sharded cluster when featureCompatibilityVersion is set to 3.4, with
  * respect to causal consistency. In noPassthrough to avoid issues with auth.
-<<<<<<< HEAD
- * @tags: [rocks_requires_fcv36]
-=======
- * @tags: [requires_majority_read_concern]
->>>>>>> 26284721
+ * @tags: [requires_majority_read_concern, rocks_requires_fcv36]
  */
 (function() {
     "use strict";
